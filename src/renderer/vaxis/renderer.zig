const std = @import("std");
const cbor = @import("cbor");
const log = @import("log");
const Style = @import("theme").Style;
const Color = @import("theme").Color;
const vaxis = @import("vaxis");
const input = @import("input");
const builtin = @import("builtin");

pub const Plane = @import("Plane.zig");
pub const Cell = @import("Cell.zig");
pub const CursorShape = vaxis.Cell.CursorShape;

pub const style = @import("style.zig").StyleBits;
pub const styles = @import("style.zig");

const Self = @This();
pub const log_name = "vaxis";

allocator: std.mem.Allocator,

tty: vaxis.Tty,
vx: vaxis.Vaxis,

no_alternate: bool,
event_buffer: std.ArrayList(u8),
input_buffer: std.ArrayList(u8),
mods: vaxis.Key.Modifiers = .{},
queries_done: bool,

bracketed_paste: bool = false,
bracketed_paste_buffer: std.ArrayList(u8),

handler_ctx: *anyopaque,
dispatch_input: ?*const fn (ctx: *anyopaque, cbor_msg: []const u8) void = null,
dispatch_mouse: ?*const fn (ctx: *anyopaque, y: c_int, x: c_int, cbor_msg: []const u8) void = null,
dispatch_mouse_drag: ?*const fn (ctx: *anyopaque, y: c_int, x: c_int, cbor_msg: []const u8) void = null,
dispatch_event: ?*const fn (ctx: *anyopaque, cbor_msg: []const u8) void = null,

logger: log.Logger,

loop: Loop,

pub fn init(allocator: std.mem.Allocator, handler_ctx: *anyopaque, no_alternate: bool, _: *const fn (ctx: *anyopaque) void) !Self {
    const opts: vaxis.Vaxis.Options = .{
        .kitty_keyboard_flags = .{
            .disambiguate = true,
            .report_events = true,
            .report_alternate_keys = true,
            .report_all_as_ctl_seqs = true,
            .report_text = true,
        },
        .system_clipboard_allocator = allocator,
    };
    return .{
        .allocator = allocator,
        .tty = try vaxis.Tty.init(),
        .vx = try vaxis.init(allocator, opts),
        .no_alternate = no_alternate,
        .event_buffer = std.ArrayList(u8).init(allocator),
        .input_buffer = std.ArrayList(u8).init(allocator),
        .bracketed_paste_buffer = std.ArrayList(u8).init(allocator),
        .handler_ctx = handler_ctx,
        .logger = log.logger(log_name),
        .loop = undefined,
        .queries_done = false,
    };
}

pub fn deinit(self: *Self) void {
    panic_cleanup = null;
    self.loop.stop();
    self.vx.deinit(self.allocator, self.tty.anyWriter());
    self.tty.deinit();
    self.bracketed_paste_buffer.deinit();
    self.input_buffer.deinit();
    self.event_buffer.deinit();
}

var panic_cleanup: ?struct {
    allocator: std.mem.Allocator,
    tty: *vaxis.Tty,
    vx: *vaxis.Vaxis,
} = null;
pub fn panic(msg: []const u8, error_return_trace: ?*std.builtin.StackTrace, ret_addr: ?usize) noreturn {
    _ = error_return_trace; // TODO: what to do with this in zig-0.14?
    const cleanup = panic_cleanup;
    panic_cleanup = null;
    if (cleanup) |self| {
        self.vx.deinit(self.allocator, self.tty.anyWriter());
        self.tty.deinit();
    }
<<<<<<< HEAD
    return std.debug.defaultPanic(msg, ret_addr);
=======
    return std.builtin.default_panic(msg, error_return_trace, ret_addr orelse @returnAddress());
>>>>>>> 53e724f2
}

pub fn run(self: *Self) !void {
    self.vx.sgr = .legacy;

    panic_cleanup = .{ .allocator = self.allocator, .tty = &self.tty, .vx = &self.vx };
    if (!self.no_alternate) try self.vx.enterAltScreen(self.tty.anyWriter());
    if (builtin.os.tag == .windows) {
        try self.resize(.{ .rows = 25, .cols = 80, .x_pixel = 0, .y_pixel = 0 }); // dummy resize to fully init vaxis
    } else {
        try self.sigwinch();
    }
    try self.vx.setBracketedPaste(self.tty.anyWriter(), true);
    try self.vx.queryTerminalSend(self.tty.anyWriter());

    self.loop = Loop.init(&self.tty, &self.vx);
    try self.loop.start();
}

pub fn render(self: *Self) !void {
    var bufferedWriter = self.tty.bufferedWriter();
    try self.vx.render(bufferedWriter.writer().any());
    try bufferedWriter.flush();
}

pub fn sigwinch(self: *Self) !void {
    if (builtin.os.tag == .windows or self.vx.state.in_band_resize) return;
    try self.resize(try vaxis.Tty.getWinsize(self.input_fd_blocking()));
}

fn resize(self: *Self, ws: vaxis.Winsize) !void {
    try self.vx.resize(self.allocator, self.tty.anyWriter(), ws);
    self.vx.queueRefresh();
    if (self.dispatch_event) |f| f(self.handler_ctx, try self.fmtmsg(.{"resize"}));
}

pub fn stop(self: *Self) void {
    _ = self;
}

pub fn stdplane(self: *Self) Plane {
    const name = "root";
    var plane: Plane = .{
        .window = self.vx.window(),
        .name_buf = undefined,
        .name_len = name.len,
    };
    @memcpy(plane.name_buf[0..name.len], name);
    return plane;
}

pub fn input_fd_blocking(self: Self) i32 {
    return self.tty.fd;
}

pub fn process_renderer_event(self: *Self, msg: []const u8) !void {
    var input_: []const u8 = undefined;
    var text_: []const u8 = undefined;
    if (!try cbor.match(msg, .{ "RDR", cbor.extract(&input_), cbor.extract(&text_) }))
        return error.UnexpectedRendererEvent;
    const text = if (text_.len > 0) text_ else null;
    const event = std.mem.bytesAsValue(vaxis.Event, input_);
    switch (event.*) {
        .key_press => |key__| {
            // Check for a cursor position response for our explicity width query. This will
            // always be an F3 key with shift = true, and we must be looking for queries
            if (key__.codepoint == vaxis.Key.f3 and key__.mods.shift and !self.queries_done) {
                self.logger.print("explicit width capability detected", .{});
                self.vx.caps.explicit_width = true;
                self.vx.caps.unicode = .unicode;
                self.vx.screen.width_method = .unicode;
                return;
            }
            const key_ = filter_mods(normalize_shifted_alphas(key__));
            try self.sync_mod_state(key_.codepoint, key_.mods);
            const cbor_msg = try self.fmtmsg(.{
                "I",
                input.event.press,
                key_.base_layout_codepoint orelse key_.codepoint,
                key_.shifted_codepoint orelse key_.codepoint,
                text orelse "",
                @as(u8, @bitCast(key_.mods)),
            });
            if (self.bracketed_paste and self.handle_bracketed_paste_input(cbor_msg) catch |e| return self.handle_bracketed_paste_error(e)) {
                // we have stored it to handle on .paste_end, so do nothing more here
            } else if (self.dispatch_input) |f| f(self.handler_ctx, cbor_msg);
        },
        .key_release => |key__| {
            const key_ = filter_mods(normalize_shifted_alphas(key__));
            const cbor_msg = try self.fmtmsg(.{
                "I",
                input.event.release,
                key_.base_layout_codepoint orelse key_.codepoint,
                key_.shifted_codepoint orelse key_.codepoint,
                text orelse "",
                @as(u8, @bitCast(key_.mods)),
            });
            if (self.bracketed_paste) {} else if (self.dispatch_input) |f| f(self.handler_ctx, cbor_msg);
        },
        .mouse => |mouse_| {
            const mouse = self.vx.translateMouse(mouse_);
            try self.sync_mod_state(0, .{ .ctrl = mouse.mods.ctrl, .shift = mouse.mods.shift, .alt = mouse.mods.alt });
            if (self.dispatch_mouse) |f| switch (mouse.type) {
                .motion => f(self.handler_ctx, @intCast(mouse.row), @intCast(mouse.col), try self.fmtmsg(.{
                    "M",
                    mouse.col,
                    mouse.row,
                    mouse.xoffset,
                    mouse.yoffset,
                })),
                .press => f(self.handler_ctx, @intCast(mouse.row), @intCast(mouse.col), try self.fmtmsg(.{
                    "B",
                    input.event.press,
                    @intFromEnum(mouse.button),
                    input.utils.button_id_string(mouse.button),
                    mouse.col,
                    mouse.row,
                    mouse.xoffset,
                    mouse.yoffset,
                })),
                .release => f(self.handler_ctx, @intCast(mouse.row), @intCast(mouse.col), try self.fmtmsg(.{
                    "B",
                    input.event.release,
                    @intFromEnum(mouse.button),
                    input.utils.button_id_string(mouse.button),
                    mouse.col,
                    mouse.row,
                    mouse.xoffset,
                    mouse.yoffset,
                })),
                .drag => if (self.dispatch_mouse_drag) |f_|
                    f_(self.handler_ctx, @intCast(mouse.row), @intCast(mouse.col), try self.fmtmsg(.{
                        "D",
                        input.event.press,
                        @intFromEnum(mouse.button),
                        input.utils.button_id_string(mouse.button),
                        mouse.col,
                        mouse.row,
                        mouse.xoffset,
                        mouse.yoffset,
                    })),
            };
        },
        .focus_in => {
            if (self.dispatch_event) |f| f(self.handler_ctx, try self.fmtmsg(.{"focus_in"}));
        },
        .focus_out => {
            if (self.dispatch_event) |f| f(self.handler_ctx, try self.fmtmsg(.{"focus_out"}));
        },
        .paste_start => try self.handle_bracketed_paste_start(),
        .paste_end => try self.handle_bracketed_paste_end(),
        .paste => |_| {
            if (self.dispatch_event) |f| f(self.handler_ctx, try self.fmtmsg(.{ "system_clipboard", text }));
        },
        .color_report => {},
        .color_scheme => {},
        .winsize => |ws| {
            if (!self.vx.state.in_band_resize) {
                self.vx.state.in_band_resize = true;
                self.logger.print("in band resize capability detected", .{});
            }
            try self.resize(ws);
        },

        .cap_unicode => {
            self.logger.print("unicode capability detected", .{});
            self.vx.caps.unicode = .unicode;
            self.vx.screen.width_method = .unicode;
        },
        .cap_sgr_pixels => {
            self.logger.print("pixel mouse capability detected", .{});
            self.vx.caps.sgr_pixels = true;
        },
        .cap_da1 => {
            self.queries_done = true;
            self.vx.enableDetectedFeatures(self.tty.anyWriter()) catch |e| self.logger.err("enable features", e);
            try self.vx.setMouseMode(self.tty.anyWriter(), true);
        },
        .cap_kitty_keyboard => {
            self.logger.print("kitty keyboard capability detected", .{});
            self.vx.caps.kitty_keyboard = true;
        },
        .cap_kitty_graphics => {
            if (!self.vx.caps.kitty_graphics) {
                self.vx.caps.kitty_graphics = true;
            }
        },
        .cap_rgb => {
            self.logger.print("rgb capability detected", .{});
            self.vx.caps.rgb = true;
        },
        .cap_color_scheme_updates => {},
    }
}

fn fmtmsg(self: *Self, value: anytype) ![]const u8 {
    self.event_buffer.clearRetainingCapacity();
    try cbor.writeValue(self.event_buffer.writer(), value);
    return self.event_buffer.items;
}

fn handle_bracketed_paste_input(self: *Self, cbor_msg: []const u8) !bool {
    var keypress: input.Key = undefined;
    var egc_: input.Key = undefined;
    if (try cbor.match(cbor_msg, .{ "I", cbor.number, cbor.extract(&keypress), cbor.extract(&egc_), cbor.string, 0 })) {
        switch (keypress) {
            input.key.enter => try self.bracketed_paste_buffer.appendSlice("\n"),
            input.key.tab => try self.bracketed_paste_buffer.appendSlice("\t"),
            else => if (!input.is_non_input_key(keypress)) {
                var buf: [6]u8 = undefined;
                const bytes = try input.ucs32_to_utf8(&[_]u32{egc_}, &buf);
                try self.bracketed_paste_buffer.appendSlice(buf[0..bytes]);
            } else {
                var buf: [6]u8 = undefined;
                const bytes = try input.ucs32_to_utf8(&[_]u32{egc_}, &buf);
                self.logger.print("unexpected codepoint in paste: {d} {s}", .{ keypress, buf[0..bytes] });
            },
        }
        return true;
    }
    return false;
}

fn handle_bracketed_paste_start(self: *Self) !void {
    self.bracketed_paste = true;
    self.bracketed_paste_buffer.clearRetainingCapacity();
}

fn handle_bracketed_paste_end(self: *Self) !void {
    defer {
        self.bracketed_paste_buffer.clearAndFree();
        self.bracketed_paste = false;
    }
    if (!self.bracketed_paste) return;
    if (self.dispatch_event) |f| f(self.handler_ctx, try self.fmtmsg(.{ "system_clipboard", self.bracketed_paste_buffer.items }));
}

fn handle_bracketed_paste_error(self: *Self, e: anytype) !void {
    self.logger.err("bracketed paste", e);
    self.bracketed_paste_buffer.clearAndFree();
    self.bracketed_paste = false;
    return e;
}

pub fn set_terminal_title(self: *Self, text: []const u8) void {
    self.vx.setTitle(self.tty.anyWriter(), text) catch {};
}

pub fn set_terminal_style(self: *Self, style_: Style) void {
    if (style_.fg) |color|
        self.vx.setTerminalForegroundColor(self.tty.anyWriter(), vaxis.Cell.Color.rgbFromUint(@intCast(color.color)).rgb) catch {};
    if (style_.bg) |color|
        self.vx.setTerminalBackgroundColor(self.tty.anyWriter(), vaxis.Cell.Color.rgbFromUint(@intCast(color.color)).rgb) catch {};
}

pub fn set_terminal_cursor_color(self: *Self, color: Color) void {
    self.vx.setTerminalCursorColor(self.tty.anyWriter(), vaxis.Cell.Color.rgbFromUint(@intCast(color.color)).rgb) catch {};
}

pub fn set_terminal_working_directory(self: *Self, absolute_path: []const u8) void {
    self.vx.setTerminalWorkingDirectory(self.tty.anyWriter(), absolute_path) catch {};
}

pub fn copy_to_system_clipboard(self: *Self, text: []const u8) void {
    var bufferedWriter = self.tty.bufferedWriter();
    self.vx.copyToSystemClipboard(bufferedWriter.writer().any(), text, self.allocator) catch |e| log.logger(log_name).err("copy_to_system_clipboard", e);
    bufferedWriter.flush() catch @panic("flush failed");
}

pub fn request_system_clipboard(self: *Self) void {
    self.vx.requestSystemClipboard(self.tty.anyWriter()) catch |e| log.logger(log_name).err("request_system_clipboard", e);
}

const win32 = struct {
    const windows = std.os.windows;
    pub extern "user32" fn OpenClipboard(hWndNewOwner: ?windows.HWND) callconv(windows.WINAPI) windows.BOOL;
    pub extern "user32" fn CloseClipboard() callconv(windows.WINAPI) windows.BOOL;
    pub extern "user32" fn SetClipboardData(uFormat: windows.UINT, hMem: windows.HANDLE) callconv(windows.WINAPI) ?windows.HANDLE;
    pub extern "user32" fn GetClipboardData(uFormat: windows.UINT) callconv(windows.WINAPI) ?windows.HANDLE;
    pub extern "user32" fn EmptyClipboard() windows.BOOL;
    pub extern "kernel32" fn GlobalAlloc(flags: c_int, size: usize) ?windows.HANDLE;
    pub extern "kernel32" fn GlobalFree(hMem: windows.HANDLE) windows.BOOL;
    pub extern "kernel32" fn GlobalLock(hMem: windows.HANDLE) ?windows.LPVOID;
    pub extern "kernel32" fn GlobalUnlock(hMem: windows.HANDLE) windows.BOOL;
    const CF_TEXT = @as(c_int, 1);
    const GMEM_MOVEABLE = @as(c_int, 2);
};

pub fn copy_to_windows_clipboard(text: []const u8) !void {
    const mem = win32.GlobalAlloc(win32.GMEM_MOVEABLE, text.len + 1) orelse return error.GlobalAllocFalied;
    const data: [*c]u8 = @ptrCast(win32.GlobalLock(mem) orelse return error.ClipboardDataLockFailed);
    @memcpy(data[0..text.len], text);
    data[text.len] = 0;
    _ = win32.GlobalUnlock(mem);

    if (win32.OpenClipboard(null) == 0) {
        _ = win32.GlobalFree(mem);
        return error.OpenClipBoardFailed;
    }
    defer _ = win32.CloseClipboard();

    _ = win32.EmptyClipboard();
    if (win32.SetClipboardData(win32.CF_TEXT, mem) == null) {
        _ = win32.GlobalFree(mem);
    }
}

pub fn request_windows_clipboard(allocator: std.mem.Allocator) ![]u8 {
    if (win32.OpenClipboard(null) == 0)
        return error.OpenClipBoardFailed;
    defer _ = win32.CloseClipboard();

    const mem = win32.GetClipboardData(win32.CF_TEXT) orelse return error.ClipboardDataRetrievalFailed;
    const data: [*c]u8 = @ptrCast(win32.GlobalLock(mem) orelse return error.ClipboardDataLockFailed);
    const text = std.mem.span(data);
    defer _ = win32.GlobalUnlock(mem);

    return allocator.dupe(u8, text);
}

pub fn request_mouse_cursor_text(self: *Self, push_or_pop: bool) void {
    if (push_or_pop) self.vx.setMouseShape(.text) else self.vx.setMouseShape(.default);
}

pub fn request_mouse_cursor_pointer(self: *Self, push_or_pop: bool) void {
    if (push_or_pop) self.vx.setMouseShape(.pointer) else self.vx.setMouseShape(.default);
}

pub fn request_mouse_cursor_default(self: *Self, push_or_pop: bool) void {
    if (push_or_pop) self.vx.setMouseShape(.default) else self.vx.setMouseShape(.default);
}

pub fn cursor_enable(self: *Self, y: c_int, x: c_int, shape: CursorShape) !void {
    self.vx.screen.cursor_vis = true;
    self.vx.screen.cursor_row = @intCast(y);
    self.vx.screen.cursor_col = @intCast(x);
    self.vx.screen.cursor_shape = shape;
}

pub fn cursor_disable(self: *Self) void {
    self.vx.screen.cursor_vis = false;
}

fn sync_mod_state(self: *Self, keypress: u32, modifiers: vaxis.Key.Modifiers) !void {
    if (modifiers.ctrl and !self.mods.ctrl and !(keypress == input.key.left_control or keypress == input.key.right_control))
        try self.send_sync_key(input.event.press, input.key.left_control, "", modifiers);
    if (!modifiers.ctrl and self.mods.ctrl and !(keypress == input.key.left_control or keypress == input.key.right_control))
        try self.send_sync_key(input.event.release, input.key.left_control, "", modifiers);
    if (modifiers.alt and !self.mods.alt and !(keypress == input.key.left_alt or keypress == input.key.right_alt))
        try self.send_sync_key(input.event.press, input.key.left_alt, "", modifiers);
    if (!modifiers.alt and self.mods.alt and !(keypress == input.key.left_alt or keypress == input.key.right_alt))
        try self.send_sync_key(input.event.release, input.key.left_alt, "", modifiers);
    if (modifiers.shift and !self.mods.shift and !(keypress == input.key.left_shift or keypress == input.key.right_shift))
        try self.send_sync_key(input.event.press, input.key.left_shift, "", modifiers);
    if (!modifiers.shift and self.mods.shift and !(keypress == input.key.left_shift or keypress == input.key.right_shift))
        try self.send_sync_key(input.event.release, input.key.left_shift, "", modifiers);
    self.mods = modifiers;
}

fn send_sync_key(self: *Self, event: input.Event, keypress: u32, key_string: []const u8, modifiers: vaxis.Key.Modifiers) !void {
    if (self.dispatch_input) |f| f(
        self.handler_ctx,
        try self.fmtmsg(.{
            "I",
            event,
            keypress,
            keypress,
            key_string,
            @as(u8, @bitCast(modifiers)),
        }),
    );
}

fn filter_mods(key_: vaxis.Key) vaxis.Key {
    var key__ = key_;
    key__.mods = .{
        .shift = key_.mods.shift,
        .alt = key_.mods.alt,
        .ctrl = key_.mods.ctrl,
    };
    return key__;
}

fn normalize_shifted_alphas(key_: vaxis.Key) vaxis.Key {
    if (!key_.mods.shift) return key_;
    var key = key_;
    const shifted_codepoint = key.shifted_codepoint orelse key.codepoint;
    const base_layout_codepoint = key.base_layout_codepoint orelse key.codepoint;
    if (shifted_codepoint == base_layout_codepoint and 'a' <= shifted_codepoint and shifted_codepoint <= 'z')
        key.shifted_codepoint = shifted_codepoint - 0x20;
    return key;
}

const Loop = struct {
    tty: *vaxis.Tty,
    vaxis: *vaxis.Vaxis,
    pid: tp.pid,

    thread: ?std.Thread = null,
    should_quit: bool = false,

    const tp = @import("thespian");

    pub fn init(tty: *vaxis.Tty, vaxis_: *vaxis.Vaxis) Loop {
        return .{
            .tty = tty,
            .vaxis = vaxis_,
            .pid = tp.self_pid().clone(),
        };
    }

    pub fn deinit(self: *Loop) void {
        self.pid.deinit();
    }

    /// spawns the input thread to read input from the tty
    pub fn start(self: *Loop) !void {
        if (self.thread) |_| return;
        self.thread = try std.Thread.spawn(.{}, Loop.ttyRun, .{self});
    }

    /// stops reading from the tty.
    pub fn stop(self: *Loop) void {
        self.should_quit = true;
        // trigger a read
        self.vaxis.deviceStatusReport(self.tty.anyWriter()) catch {};

        if (self.thread) |thread| {
            thread.join();
            self.thread = null;
            self.should_quit = false;
        }
    }

    fn postEvent(self: *Loop, event: vaxis.Event) void {
        var text: []const u8 = "";
        var free_text: bool = false;
        switch (event) {
            .key_press => |key_| {
                if (key_.text) |text_| text = text_;
            },
            .key_release => |key_| {
                if (key_.text) |text_| text = text_;
            },
            .paste => |text_| {
                text = text_;
                free_text = true;
            },
            else => {},
        }
        self.pid.send(.{ "RDR", std.mem.asBytes(&event), text }) catch @panic("send RDR event failed");
        if (free_text)
            self.vaxis.opts.system_clipboard_allocator.?.free(text);
    }

    fn ttyRun(self: *Loop) !void {
        switch (builtin.os.tag) {
            .windows => {
                var parser: vaxis.Parser = .{
                    .grapheme_data = &self.vaxis.unicode.width_data.g_data,
                };
                const a = self.vaxis.opts.system_clipboard_allocator orelse @panic("no tty allocator");
                while (!self.should_quit) {
                    self.postEvent(try self.tty.nextEvent(&parser, a));
                }
            },
            else => {
                var parser: vaxis.Parser = .{
                    .grapheme_data = &self.vaxis.unicode.width_data.g_data,
                };

                const a = self.vaxis.opts.system_clipboard_allocator orelse @panic("no tty allocator");

                var buf = try a.alloc(u8, 512);
                defer a.free(buf);
                var n: usize = 0;
                var need_read = false;

                while (!self.should_quit) {
                    if (n >= buf.len) {
                        const buf_grow = try a.alloc(u8, buf.len * 2);
                        @memcpy(buf_grow[0..buf.len], buf);
                        a.free(buf);
                        buf = buf_grow;
                    }
                    if (n == 0 or need_read) {
                        const n_ = try self.tty.read(buf[n..]);
                        n = n + n_;
                        need_read = false;
                    }
                    const result = try parser.parse(buf[0..n], a);
                    if (result.n == 0) {
                        need_read = true;
                        continue;
                    }
                    if (result.event) |event| {
                        self.postEvent(event);
                    }
                    if (result.n < n) {
                        const buf_move = try a.alloc(u8, buf.len);
                        @memcpy(buf_move[0 .. n - result.n], buf[result.n..n]);
                        a.free(buf);
                        buf = buf_move;
                        n = n - result.n;
                    } else {
                        n = 0;
                    }
                }
            },
        }
    }
};<|MERGE_RESOLUTION|>--- conflicted
+++ resolved
@@ -90,11 +90,7 @@
         self.vx.deinit(self.allocator, self.tty.anyWriter());
         self.tty.deinit();
     }
-<<<<<<< HEAD
-    return std.debug.defaultPanic(msg, ret_addr);
-=======
-    return std.builtin.default_panic(msg, error_return_trace, ret_addr orelse @returnAddress());
->>>>>>> 53e724f2
+    return std.debug.defaultPanic(msg, ret_addr orelse @returnAddress());
 }
 
 pub fn run(self: *Self) !void {
