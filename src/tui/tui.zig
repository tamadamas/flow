const std = @import("std");
const build_options = @import("build_options");
const tp = @import("thespian");
const cbor = @import("cbor");
const log = @import("log");
const project_manager = @import("project_manager");
const root = @import("root");
const tracy = @import("tracy");
const builtin = @import("builtin");

pub const renderer = @import("renderer");
const command = @import("command");
const EventHandler = @import("EventHandler");
const keybind = @import("keybind");

const Widget = @import("Widget.zig");
const MessageFilter = @import("MessageFilter.zig");
const MainView = @import("mainview.zig");

const Allocator = std.mem.Allocator;

allocator: Allocator,
rdr_: renderer,
config_: @import("config"),
frame_time: usize, // in microseconds
frame_clock: tp.metronome,
frame_clock_running: bool = false,
frame_last_time: i64 = 0,
receiver: Receiver,
mainview_: ?Widget = null,
message_filters_: MessageFilter.List,
input_mode_: ?Mode = null,
delayed_init_done: bool = false,
delayed_init_input_mode: ?Mode = null,
input_mode_outer_: ?Mode = null,
input_listeners_: EventHandler.List,
keyboard_focus: ?Widget = null,
mini_mode_: ?MiniMode = null,
hover_focus: ?*Widget = null,
last_hover_x: c_int = -1,
last_hover_y: c_int = -1,
commands: Commands = undefined,
logger: log.Logger,
drag_source: ?*Widget = null,
theme_: Widget.Theme,
idle_frame_count: usize = 0,
unrendered_input_events_count: usize = 0,
init_timer: ?tp.timeout,
sigwinch_signal: ?tp.signal = null,
no_sleep: bool = false,
final_exit: []const u8 = "normal",
render_pending: bool = false,
keepalive_timer: ?tp.Cancellable = null,
mouse_idle_timer: ?tp.Cancellable = null,
default_cursor: keybind.CursorShape = .default,
fontface_: []const u8 = "",
fontfaces_: std.ArrayListUnmanaged([]const u8) = .{},
enable_mouse_idle_timer: bool = false,

const keepalive = std.time.us_per_day * 365; // one year
const idle_frames = 0;
const mouse_idle_time_milliseconds = 3000;

const init_delay = 1; // ms

const Self = @This();

const Receiver = tp.Receiver(*Self);
const Commands = command.Collection(cmds);

const StartArgs = struct { allocator: Allocator };

pub fn spawn(allocator: Allocator, ctx: *tp.context, eh: anytype, env: ?*const tp.env) !tp.pid {
    return try ctx.spawn_link(StartArgs{ .allocator = allocator }, start, "tui", eh, env);
}

fn start(args: StartArgs) tp.result {
    command.context_check = &context_check;
    _ = tp.set_trap(true);
    var self = init(args.allocator) catch |e| return tp.exit_error(e, @errorReturnTrace());
    errdefer self.deinit();
    tp.receive(&self.receiver);
}

fn init(allocator: Allocator) !*Self {
    var conf, const conf_bufs = root.read_config(@import("config"), allocator);
    defer root.free_config(allocator, conf_bufs);

    const theme_ = get_theme_by_name(conf.theme) orelse get_theme_by_name("dark_modern") orelse return tp.exit("unknown theme");
    conf.theme = theme_.name;
    conf.whitespace_mode = try allocator.dupe(u8, conf.whitespace_mode);
    conf.input_mode = try allocator.dupe(u8, conf.input_mode);
    conf.top_bar = try allocator.dupe(u8, conf.top_bar);
    conf.bottom_bar = try allocator.dupe(u8, conf.bottom_bar);
    conf.include_files = try allocator.dupe(u8, conf.include_files);
    if (build_options.gui) conf.enable_terminal_cursor = false;

    const frame_rate: usize = @intCast(tp.env.get().num("frame-rate"));
    if (frame_rate != 0)
        conf.frame_rate = frame_rate;
    tp.env.get().num_set("frame-rate", @intCast(conf.frame_rate));
    tp.env.get().num_set("lsp-request-timeout", @intCast(conf.lsp_request_timeout));
    const frame_time = std.time.us_per_s / conf.frame_rate;
    const frame_clock = try tp.metronome.init(frame_time);

    var self = try allocator.create(Self);
    self.* = .{
        .allocator = allocator,
        .config_ = conf,
        .rdr_ = try renderer.init(allocator, self, tp.env.get().is("no-alternate"), dispatch_initialized),
        .frame_time = frame_time,
        .frame_clock = frame_clock,
        .frame_clock_running = true,
        .receiver = Receiver.init(receive, self),
        .message_filters_ = MessageFilter.List.init(allocator),
        .input_listeners_ = EventHandler.List.init(allocator),
        .logger = log.logger("tui"),
        .init_timer = if (build_options.gui) null else try tp.timeout.init_ms(init_delay, tp.message.fmt(
            .{"init"},
        )),
        .theme_ = theme_,
        .no_sleep = tp.env.get().is("no-sleep"),
    };
    instance_ = self;
    defer instance_ = null;

    self.default_cursor = std.meta.stringToEnum(keybind.CursorShape, conf.default_cursor) orelse .default;
    self.config_.default_cursor = @tagName(self.default_cursor);
    self.rdr_.handler_ctx = self;
    self.rdr_.dispatch_input = dispatch_input;
    self.rdr_.dispatch_mouse = dispatch_mouse;
    self.rdr_.dispatch_mouse_drag = dispatch_mouse_drag;
    self.rdr_.dispatch_event = dispatch_event;
    try self.rdr_.run();

    try frame_clock.start();
    try self.commands.init(self);
    errdefer self.deinit();
    switch (builtin.os.tag) {
        .windows => {
            self.keepalive_timer = try tp.self_pid().delay_send_cancellable(allocator, "tui.keepalive", keepalive, .{"keepalive"});
        },
        else => {
            try self.listen_sigwinch();
        },
    }
    self.mainview_ = try MainView.create(allocator);
    resize();
    self.set_terminal_style();
    try self.rdr_.render();
    try save_config();
    try self.init_input_namespace();
    if (tp.env.get().is("restore-session")) {
        command.executeName("restore_session", .{}) catch |e| self.logger.err("restore_session", e);
        self.logger.print("session restored", .{});
    }
    need_render();
    return self;
}

fn init_input_namespace(self: *Self) !void {
    var mode_parts = std.mem.splitScalar(u8, self.config_.input_mode, '/');
    const namespace_name = mode_parts.first();
    keybind.set_namespace(namespace_name) catch {
        self.logger.print_err("keybind", "unknown mode {s}", .{namespace_name});
        try keybind.set_namespace("flow");
        self.config_.input_mode = "flow";
        try save_config();
    };
}

fn init_delayed(self: *Self) !void {
    self.delayed_init_done = true;
    if (self.input_mode_) |_| {} else {
        if (self.delayed_init_input_mode) |delayed_init_input_mode| {
            try enter_input_mode(self, delayed_init_input_mode);
            self.delayed_init_input_mode = null;
        } else {
            try cmds.enter_mode(self, command.Context.fmt(.{keybind.default_mode}));
        }
    }
}

fn deinit(self: *Self) void {
    if (self.mouse_idle_timer) |*t| {
        t.cancel() catch {};
        t.deinit();
        self.mouse_idle_timer = null;
    }
    if (self.keepalive_timer) |*t| {
        t.cancel() catch {};
        t.deinit();
        self.keepalive_timer = null;
    }
    if (self.input_mode_) |*m| {
        m.deinit();
        self.input_mode_ = null;
    }
    if (self.delayed_init_input_mode) |*m| {
        m.deinit();
        self.delayed_init_input_mode = null;
    }
    self.commands.deinit();
    if (self.mainview_) |*mv| mv.deinit(self.allocator);
    self.message_filters_.deinit();
    self.input_listeners_.deinit();
    if (self.frame_clock_running)
        self.frame_clock.stop() catch {};
    if (self.sigwinch_signal) |sig| sig.deinit();
    self.frame_clock.deinit();
    self.rdr_.stop();
    self.rdr_.deinit();
    self.logger.deinit();
    self.allocator.destroy(self);
}

fn listen_sigwinch(self: *Self) tp.result {
    if (self.sigwinch_signal) |old| old.deinit();
    self.sigwinch_signal = tp.signal.init(std.posix.SIG.WINCH, tp.message.fmt(.{"sigwinch"})) catch |e| return tp.exit_error(e, @errorReturnTrace());
}

fn update_mouse_idle_timer(self: *Self) void {
    if (!self.enable_mouse_idle_timer) return;
    const delay = std.time.us_per_ms * @as(u64, mouse_idle_time_milliseconds);
    if (self.mouse_idle_timer) |*t| {
        t.cancel() catch {};
        t.deinit();
        self.mouse_idle_timer = null;
    }
    self.mouse_idle_timer = tp.self_pid().delay_send_cancellable(self.allocator, "tui.mouse_idle_timer", delay, .{"MOUSE_IDLE"}) catch return;
}

fn receive(self: *Self, from: tp.pid_ref, m: tp.message) tp.result {
    const frame = tracy.initZone(@src(), .{ .name = "tui" });
    defer frame.deinit();
    instance_ = self;
    defer instance_ = null;
    errdefer {
        var err: tp.ScopedError = .{};
        tp.store_error(&err);
        defer tp.restore_error(&err);
        self.deinit();
    }

    self.receive_safe(from, m) catch |e| {
        if (std.mem.eql(u8, "normal", tp.error_text()))
            return error.Exit;
        if (std.mem.eql(u8, "restart", tp.error_text()))
            return error.Exit;
        self.logger.err("UI", tp.exit_error(e, @errorReturnTrace()));
    };
}

fn receive_safe(self: *Self, from: tp.pid_ref, m: tp.message) !void {
    if (try m.match(.{ "RDR", tp.more })) {
        self.rdr_.process_renderer_event(m.buf) catch |e| switch (e) {
            error.UnexpectedRendererEvent => return tp.unexpected(m),
            else => return e,
        };
        try self.dispatch_flush_input_event();
        if (self.unrendered_input_events_count > 0 and !self.frame_clock_running)
            need_render();
        return;
    }

    if (self.message_filters_.filter(from, m) catch |e| return self.logger.err("filter", e))
        return;

    var cmd: []const u8 = undefined;
    var cmd_id: command.ID = undefined;
    var ctx: cmds.Ctx = .{};
    if (try m.match(.{ "cmd", tp.extract(&cmd) }))
        return command.executeName(cmd, ctx) catch |e| self.logger.err(cmd, e);
    if (try m.match(.{ "cmd", tp.extract(&cmd_id) }))
        return command.execute(cmd_id, ctx) catch |e| self.logger.err("command", e);

    var arg: []const u8 = undefined;

    if (try m.match(.{ "cmd", tp.extract(&cmd), tp.extract_cbor(&arg) })) {
        ctx.args = .{ .buf = arg };
        return command.executeName(cmd, ctx) catch |e| self.logger.err(cmd, e);
    }
    if (try m.match(.{ "cmd", tp.extract(&cmd_id), tp.extract_cbor(&arg) })) {
        ctx.args = .{ .buf = arg };
        return command.execute(cmd_id, ctx) catch |e| self.logger.err("command", e);
    }
    if (try m.match(.{"quit"})) {
        project_manager.shutdown();
        return;
    }
    if (try m.match(.{ "project_manager", "shutdown" })) {
        return tp.exit(self.final_exit);
    }

    if (try m.match(.{"restart"})) {
        if (mainview()) |mv| mv.write_restore_info();
        project_manager.shutdown();
        self.final_exit = "restart";
        return;
    }

    if (builtin.os.tag != .windows)
        if (try m.match(.{"sigwinch"})) {
            try self.listen_sigwinch();
            self.rdr_.sigwinch() catch |e| return self.logger.err("query_resize", e);
            return;
        };

    if (try m.match(.{"resize"})) {
        resize();
        const box = screen();
        message("{d}x{d}", .{ box.w, box.h });
        return;
    }

    var text: []const u8 = undefined;
    if (try m.match(.{ "system_clipboard", tp.extract(&text) })) {
        try self.dispatch_flush_input_event();
        return if (command.get_id("mini_mode_paste")) |id|
            command.execute(id, command.fmt(.{text}))
        else
            command.executeName("paste", command.fmt(.{text}));
    }

    if (try m.match(.{ "system_clipboard", tp.null_ }))
        return self.logger.err_msg("clipboard", "clipboard request denied or empty");

    if (try m.match(.{"render"})) {
        self.render_pending = false;
        if (!self.frame_clock_running)
            self.render();
        return;
    }

    var counter: usize = undefined;
    if (try m.match(.{ "tick", tp.extract(&counter) })) {
        self.render();
        return;
    }

    if (try m.match(.{"init"})) {
        try self.init_delayed();
        self.render();
        if (self.init_timer) |*timer| {
            timer.deinit();
            self.init_timer = null;
        } else if (!build_options.gui) {
            return tp.unexpected(m);
        }
        return;
    }

    if (try m.match(.{"focus_in"}))
        return;

    if (try m.match(.{"focus_out"}))
        return;

    if (try self.send_widgets(from, m))
        return;

    if (try m.match(.{ "exit", tp.more })) {
        if (try m.match(.{ tp.string, "normal" }) or
            try m.match(.{ tp.string, "timeout_error", 125, "Operation aborted." }) or
            try m.match(.{ tp.string, "DEADSEND", tp.more }) or
            try m.match(.{ tp.string, "error.LspFailed", tp.more }) or
            try m.match(.{ tp.string, "error.NoLsp", tp.more }))
            return;
    }

    var msg: []const u8 = undefined;
    if (try m.match(.{ "exit", tp.extract(&msg) }) or try m.match(.{ "exit", tp.extract(&msg), tp.more })) {
        self.logger.err_msg("tui", msg);
        return;
    }

    if (try m.match(.{ "PRJ", tp.more })) // drop late project manager query responses
        return;

    if (try m.match(.{"MOUSE_IDLE"})) {
        if (self.mouse_idle_timer) |*t| t.deinit();
        self.mouse_idle_timer = null;
        try self.clear_hover_focus();
        return;
    }

    if (try m.match(.{ "fontface", "done" })) {
        return self.enter_overlay_mode(@import("mode/overlay/fontface_palette.zig").Type);
    }

    var fontface_: []const u8 = undefined;
    if (try m.match(.{ "fontface", "current", tp.extract(&fontface_) })) {
        if (self.fontface_.len > 0) self.allocator.free(self.fontface_);
        self.fontface_ = "";
        self.fontface_ = try self.allocator.dupe(u8, fontface_);
        return;
    }

    if (try m.match(.{ "fontface", tp.extract(&fontface_) })) {
        try self.fontfaces_.append(self.allocator, try self.allocator.dupe(u8, fontface_));
        return;
    }

    return tp.unexpected(m);
}

fn render(self: *Self) void {
    const current_time = std.time.microTimestamp();
    if (current_time < self.frame_last_time) { // clock moved backwards
        self.frame_last_time = current_time;
        return;
    }
    const time_delta = current_time - self.frame_last_time;
    if (!(time_delta >= self.frame_time * 2 / 3)) {
        if (self.frame_clock_running)
            return;
    }
    self.frame_last_time = current_time;

    {
        const frame = tracy.initZone(@src(), .{ .name = "tui update" });
        defer frame.deinit();
        if (self.mainview_) |mv| mv.update();
    }

    const more = ret: {
        const frame = tracy.initZone(@src(), .{ .name = "tui render" });
        defer frame.deinit();
        self.rdr_.stdplane().erase();
        break :ret if (self.mainview_) |mv| mv.render(&self.theme_) else false;
    };

    {
        const frame = tracy.initZone(@src(), .{ .name = renderer.log_name ++ " render" });
        defer frame.deinit();
        self.rdr_.render() catch |e| self.logger.err("render", e);
        tracy.frameMark();
    }

    self.idle_frame_count = if (self.unrendered_input_events_count > 0)
        0
    else
        self.idle_frame_count + 1;

    if (more or self.idle_frame_count < idle_frames or self.no_sleep) {
        self.unrendered_input_events_count = 0;
        if (!self.frame_clock_running) {
            self.frame_clock.start() catch {};
            self.frame_clock_running = true;
        }
    } else {
        if (self.frame_clock_running) {
            self.frame_clock.stop() catch {};
            self.frame_clock_running = false;
        }
    }
}

fn active_event_handler(self: *Self) ?EventHandler {
    const mode = self.input_mode_ orelse return null;
    return mode.event_handler orelse mode.input_handler;
}

fn dispatch_flush_input_event(self: *Self) !void {
    var buf: [32]u8 = undefined;
    const mode = self.input_mode_ orelse return;
    try mode.input_handler.send(tp.self_pid(), try tp.message.fmtbuf(&buf, .{"F"}));
    if (mode.event_handler) |eh| try eh.send(tp.self_pid(), try tp.message.fmtbuf(&buf, .{"F"}));
}

fn dispatch_initialized(ctx: *anyopaque) void {
    _ = ctx;
    tp.self_pid().send(.{"init"}) catch |e| switch (e) {
        error.Exit => {}, // safe to ignore
    };
}

fn dispatch_input(ctx: *anyopaque, cbor_msg: []const u8) void {
    const self: *Self = @ptrCast(@alignCast(ctx));
    const m: tp.message = .{ .buf = cbor_msg };
    const from = tp.self_pid();
    self.unrendered_input_events_count += 1;
    self.input_listeners_.send(from, m) catch {};
    if (self.keyboard_focus) |w|
        if (w.send(from, m) catch |e| ret: {
            self.logger.err("focus", e);
            break :ret false;
        })
            return;
    if (self.input_mode_) |mode|
        mode.input_handler.send(from, m) catch |e| self.logger.err("input handler", e);
}

fn dispatch_mouse(ctx: *anyopaque, y: c_int, x: c_int, cbor_msg: []const u8) void {
    const self: *Self = @ptrCast(@alignCast(ctx));
    self.update_mouse_idle_timer();
    const m: tp.message = .{ .buf = cbor_msg };
    const from = tp.self_pid();
    self.unrendered_input_events_count += 1;
    const send_func = if (self.drag_source) |_| &send_mouse_drag else &send_mouse;
    send_func(self, y, x, from, m) catch |e| self.logger.err("dispatch mouse", e);
    self.drag_source = null;
}

fn dispatch_mouse_drag(ctx: *anyopaque, y: c_int, x: c_int, cbor_msg: []const u8) void {
    const self: *Self = @ptrCast(@alignCast(ctx));
    self.update_mouse_idle_timer();
    const m: tp.message = .{ .buf = cbor_msg };
    const from = tp.self_pid();
    self.unrendered_input_events_count += 1;
    if (self.drag_source == null) self.drag_source = self.find_coord_widget(@intCast(y), @intCast(x));
    self.send_mouse_drag(y, x, from, m) catch |e| self.logger.err("dispatch mouse", e);
}

fn dispatch_event(ctx: *anyopaque, cbor_msg: []const u8) void {
    const self: *Self = @ptrCast(@alignCast(ctx));
    const m: tp.message = .{ .buf = cbor_msg };
    self.unrendered_input_events_count += 1;
    self.dispatch_flush_input_event() catch |e| self.logger.err("dispatch event flush", e);
    tp.self_pid().send_raw(m) catch |e| self.logger.err("dispatch event", e);
}

fn find_coord_widget(self: *Self, y: usize, x: usize) ?*Widget {
    const Ctx = struct {
        widget: ?*Widget = null,
        y: usize,
        x: usize,
        fn find(ctx_: *anyopaque, w: *Widget) bool {
            const ctx = @as(*@This(), @ptrCast(@alignCast(ctx_)));
            if (w.box().is_abs_coord_inside(ctx.y, ctx.x)) {
                ctx.widget = w;
                return true;
            }
            return false;
        }
    };
    var ctx: Ctx = .{ .y = y, .x = x };
    if (self.mainview_) |*mv| _ = mv.walk(&ctx, Ctx.find);
    return ctx.widget;
}

pub fn is_abs_coord_in_widget(w: *const Widget, y: usize, x: usize) bool {
    return w.box().is_abs_coord_inside(y, x);
}

fn is_live_widget_ptr(self: *Self, w_: *Widget) bool {
    const Ctx = struct {
        w: *Widget,
        fn find(ctx_: *anyopaque, w: *Widget) bool {
            const ctx = @as(*@This(), @ptrCast(@alignCast(ctx_)));
            return ctx.w == w;
        }
    };
    var ctx: Ctx = .{ .w = w_ };
    return if (self.mainview_) |*mv| mv.walk(&ctx, Ctx.find) else false;
}

fn send_widgets(self: *Self, from: tp.pid_ref, m: tp.message) error{Exit}!bool {
    const frame = tracy.initZone(@src(), .{ .name = "tui widgets" });
    defer frame.deinit();
    tp.trace(tp.channel.widget, m);
    return if (self.keyboard_focus) |w|
        w.send(from, m)
    else if (self.mainview_) |mv|
        mv.send(from, m)
    else
        false;
}

fn send_mouse(self: *Self, y: c_int, x: c_int, from: tp.pid_ref, m: tp.message) tp.result {
    tp.trace(tp.channel.input, m);
    _ = self.input_listeners_.send(from, m) catch {};
    if (self.keyboard_focus) |w| {
        _ = try w.send(from, m);
        return;
    }
    if (try self.update_hover(y, x)) |w|
        _ = try w.send(from, m);
}

fn send_mouse_drag(self: *Self, y: c_int, x: c_int, from: tp.pid_ref, m: tp.message) tp.result {
    tp.trace(tp.channel.input, m);
    _ = self.input_listeners_.send(from, m) catch {};
    if (self.keyboard_focus) |w| {
        _ = try w.send(from, m);
        return;
    }
    _ = try self.update_hover(y, x);
    if (self.drag_source) |w| _ = try w.send(from, m);
}

fn update_hover(self: *Self, y: c_int, x: c_int) !?*Widget {
    self.last_hover_y = y;
    self.last_hover_x = x;
    if (y >= 0 and x >= 0) if (self.find_coord_widget(@intCast(y), @intCast(x))) |w| {
        if (if (self.hover_focus) |h| h != w else true) {
            var buf: [256]u8 = undefined;
            if (self.hover_focus) |h| {
                if (self.is_live_widget_ptr(h))
                    _ = try h.send(tp.self_pid(), tp.message.fmtbuf(&buf, .{ "H", false }) catch |e| return tp.exit_error(e, @errorReturnTrace()));
            }
            self.hover_focus = w;
            _ = try w.send(tp.self_pid(), tp.message.fmtbuf(&buf, .{ "H", true }) catch |e| return tp.exit_error(e, @errorReturnTrace()));
        }
        return w;
    };
    try self.clear_hover_focus();
    return null;
}

fn clear_hover_focus(self: *Self) tp.result {
    if (self.hover_focus) |h| {
        var buf: [256]u8 = undefined;
        if (self.is_live_widget_ptr(h))
            _ = try h.send(tp.self_pid(), tp.message.fmtbuf(&buf, .{ "H", false }) catch |e| return tp.exit_error(e, @errorReturnTrace()));
    }
    self.hover_focus = null;
}

pub fn refresh_hover() void {
    const self = current();
    self.clear_hover_focus() catch return;
    _ = self.update_hover(self.last_hover_y, self.last_hover_x) catch {};
}

pub fn save_config() !void {
    const self = current();
    try root.write_config(self.config_, self.allocator);
}

pub fn is_mainview_focused() bool {
    const self = current();
    return self.mini_mode_ == null and self.input_mode_outer_ == null;
}

fn enter_overlay_mode(self: *Self, mode: type) command.Result {
    command.executeName("disable_fast_scroll", .{}) catch {};
    command.executeName("disable_jump_mode", .{}) catch {};
    if (self.mini_mode_) |_| try cmds.exit_mini_mode(self, .{});
    if (self.input_mode_outer_) |_| try cmds.exit_overlay_mode(self, .{});
    self.input_mode_outer_ = self.input_mode_;
    self.input_mode_ = try mode.create(self.allocator);
    refresh_hover();
}

fn get_input_mode(self: *Self, mode_name: []const u8) !Mode {
    return keybind.mode(mode_name, self.allocator, .{});
}

fn enter_input_mode(self: *Self, new_mode: Mode) command.Result {
    if (self.mini_mode_) |_| try cmds.exit_mini_mode(self, .{});
    if (self.input_mode_outer_) |_| try cmds.exit_overlay_mode(self, .{});
    if (self.input_mode_) |*m| {
        m.deinit();
        self.input_mode_ = null;
    }
    self.input_mode_ = new_mode;
}

fn refresh_input_mode(self: *Self) command.Result {
    const mode = (self.input_mode_ orelse return).mode;
    var new_mode = self.get_input_mode(mode) catch ret: {
        self.logger.print("unknown mode {s}", .{mode});
        break :ret try self.get_input_mode(keybind.default_mode);
    };
    errdefer new_mode.deinit();
    if (self.input_mode_) |*m| {
        m.deinit();
        self.input_mode_ = null;
    }
    self.input_mode_ = new_mode;
}

const cmds = struct {
    pub const Target = Self;
    const Ctx = command.Context;
    const Meta = command.Metadata;
    const Result = command.Result;

    pub fn restart(_: *Self, _: Ctx) Result {
        try tp.self_pid().send("restart");
    }
    pub const restart_meta: Meta = .{ .description = "Restart flow (without saving)" };

    pub fn force_terminate(self: *Self, _: Ctx) Result {
        self.deinit();
        root.print_exit_status({}, "FORCE TERMINATE");
        root.exit(99);
    }
    pub const force_terminate_meta: Meta = .{ .description = "Force quit without saving" };

    pub fn set_theme(self: *Self, ctx: Ctx) Result {
        var name: []const u8 = undefined;
        if (!try ctx.args.match(.{tp.extract(&name)}))
            return tp.exit_error(error.InvalidSetThemeArgument, null);
        self.theme_ = get_theme_by_name(name) orelse {
            self.logger.print("theme not found: {s}", .{name});
            return;
        };
        self.config_.theme = self.theme_.name;
        self.set_terminal_style();
        self.logger.print("theme: {s}", .{self.theme_.description});
        try save_config();
    }
    pub const set_theme_meta: Meta = .{ .arguments = &.{.string} };

    pub fn theme_next(self: *Self, _: Ctx) Result {
        self.theme_ = get_next_theme_by_name(self.theme_.name);
        self.config_.theme = self.theme_.name;
        self.set_terminal_style();
        self.logger.print("theme: {s}", .{self.theme_.description});
        try save_config();
    }
    pub const theme_next_meta: Meta = .{ .description = "Switch to next color theme" };

    pub fn theme_prev(self: *Self, _: Ctx) Result {
        self.theme_ = get_prev_theme_by_name(self.theme_.name);
        self.config_.theme = self.theme_.name;
        self.set_terminal_style();
        self.logger.print("theme: {s}", .{self.theme_.description});
        try save_config();
    }
    pub const theme_prev_meta: Meta = .{ .description = "Switch to previous color theme" };

    pub fn toggle_whitespace_mode(self: *Self, _: Ctx) Result {
        self.config_.whitespace_mode = if (std.mem.eql(u8, self.config_.whitespace_mode, "none"))
            "indent"
        else if (std.mem.eql(u8, self.config_.whitespace_mode, "indent"))
            "leading"
        else if (std.mem.eql(u8, self.config_.whitespace_mode, "leading"))
            "eol"
        else if (std.mem.eql(u8, self.config_.whitespace_mode, "eol"))
            "tabs"
        else if (std.mem.eql(u8, self.config_.whitespace_mode, "tabs"))
            "visible"
        else if (std.mem.eql(u8, self.config_.whitespace_mode, "visible"))
            "full"
        else
            "none";
        try save_config();
        var buf: [32]u8 = undefined;
        const m = try tp.message.fmtbuf(&buf, .{ "whitespace_mode", self.config_.whitespace_mode });
        _ = try self.send_widgets(tp.self_pid(), m);
        self.logger.print("whitespace rendering {s}", .{self.config_.whitespace_mode});
    }
    pub const toggle_whitespace_mode_meta: Meta = .{ .description = "Switch to next whitespace rendering mode" };

    pub fn toggle_input_mode(self: *Self, _: Ctx) Result {
        var it = std.mem.splitScalar(u8, self.config_.input_mode, '/');
        self.config_.input_mode = it.first();

        const namespaces = keybind.get_namespaces(self.allocator) catch |e| return tp.exit_error(e, @errorReturnTrace());
        defer {
            for (namespaces) |namespace| self.allocator.free(namespace);
            self.allocator.free(namespaces);
        }
        var found = false;
        self.config_.input_mode = blk: for (namespaces) |namespace| {
            if (found) break :blk try self.allocator.dupe(u8, namespace);
            if (std.mem.eql(u8, namespace, self.config_.input_mode))
                found = true;
        } else try self.allocator.dupe(u8, namespaces[0]);

        try save_config();
        self.logger.print("input mode {s}", .{self.config_.input_mode});
        try keybind.set_namespace(self.config_.input_mode);
        return self.refresh_input_mode();
    }
    pub const toggle_input_mode_meta: Meta = .{ .description = "Switch to next input mode" };

    pub fn enter_mode(self: *Self, ctx: Ctx) Result {
        var mode: []const u8 = undefined;
        if (!try ctx.args.match(.{tp.extract(&mode)}))
            return tp.exit_error(error.InvalidEnterModeArgument, null);

        var new_mode = self.get_input_mode(mode) catch ret: {
            self.logger.print("unknown mode {s}", .{mode});
            break :ret try self.get_input_mode(keybind.default_mode);
        };
        errdefer new_mode.deinit();

        if (!self.delayed_init_done) {
            self.delayed_init_input_mode = new_mode;
            return;
        }
        return self.enter_input_mode(new_mode);
    }
    pub const enter_mode_meta: Meta = .{ .arguments = &.{.string} };

    pub fn enter_mode_default(self: *Self, _: Ctx) Result {
        return enter_mode(self, Ctx.fmt(.{keybind.default_mode}));
    }
    pub const enter_mode_default_meta: Meta = .{};

    pub fn open_command_palette(self: *Self, _: Ctx) Result {
        return self.enter_overlay_mode(@import("mode/overlay/command_palette.zig").Type);
    }
    pub const open_command_palette_meta: Meta = .{ .description = "Show/Run commands" };

    pub fn insert_command_name(self: *Self, _: Ctx) Result {
        return self.enter_overlay_mode(@import("mode/overlay/list_all_commands_palette.zig").Type);
    }
    pub const insert_command_name_meta: Meta = .{ .description = "Insert command name" };

    pub fn open_recent(self: *Self, _: Ctx) Result {
        return self.enter_overlay_mode(@import("mode/overlay/open_recent.zig"));
    }
    pub const open_recent_meta: Meta = .{ .description = "Open recent file" };

    pub fn open_recent_project(self: *Self, _: Ctx) Result {
        return self.enter_overlay_mode(@import("mode/overlay/open_recent_project.zig").Type);
    }
    pub const open_recent_project_meta: Meta = .{ .description = "Open recent project" };

    pub fn switch_buffers(self: *Self, _: Ctx) Result {
        return self.enter_overlay_mode(@import("mode/overlay/buffer_palette.zig").Type);
    }
    pub const switch_buffers_meta: Meta = .{ .description = "Switch buffers" };

    pub fn select_task(self: *Self, _: Ctx) Result {
        return self.enter_overlay_mode(@import("mode/overlay/task_palette.zig").Type);
    }
    pub const select_task_meta: Meta = .{ .description = "Select a task to run" };

    pub fn add_task(self: *Self, ctx: Ctx) Result {
        return enter_mini_mode(self, struct {
            pub const Type = @import("mode/mini/buffer.zig").Create(@This());
            pub const create = Type.create;
            pub fn name(_: *Type) []const u8 {
                return @import("mode/overlay/task_palette.zig").name;
            }
            pub fn select(self_: *Type) void {
                project_manager.add_task(self_.input.items) catch |e| {
                    const logger = log.logger("tui");
                    logger.err("add_task", e);
                    logger.deinit();
                };
                command.executeName("exit_mini_mode", .{}) catch {};
                command.executeName("select_task", .{}) catch {};
            }
        }, ctx);
    }
    pub const add_task_meta: Meta = .{ .description = "Add a task to run" };

    pub fn delete_task(_: *Self, ctx: Ctx) Result {
        var task: []const u8 = undefined;
        if (!try ctx.args.match(.{tp.extract(&task)}))
            return error.InvalidDeleteTaskArgument;
        project_manager.delete_task(task) catch |e| return tp.exit_error(e, @errorReturnTrace());
    }
    pub const delete_task_meta: Meta = .{};

    pub fn change_theme(self: *Self, _: Ctx) Result {
        return self.enter_overlay_mode(@import("mode/overlay/theme_palette.zig").Type);
    }
    pub const change_theme_meta: Meta = .{ .description = "Select color theme" };

    pub fn change_file_type(self: *Self, _: Ctx) Result {
        return self.enter_overlay_mode(@import("mode/overlay/file_type_palette.zig").Type);
    }
    pub const change_file_type_meta: Meta = .{ .description = "Change file type" };

    pub fn change_fontface(self: *Self, _: Ctx) Result {
        if (build_options.gui)
            self.rdr_.get_fontfaces();
    }
    pub const change_fontface_meta: Meta = .{ .description = "Select font face" };

    pub fn exit_overlay_mode(self: *Self, _: Ctx) Result {
<<<<<<< HEAD
        self.rdr_.cursor_disable();
        if (self.input_mode_outer_ == null) return;
        if (self.input_mode_) |*mode| mode.deinit();
        self.input_mode_ = self.input_mode_outer_;
        self.input_mode_outer_ = null;
=======
        self.rdr.cursor_disable();
        if (self.input_mode_outer == null) return enter_mode_default(self, .{});
        if (self.input_mode) |*mode| mode.deinit();
        self.input_mode = self.input_mode_outer;
        self.input_mode_outer = null;
>>>>>>> c537adbc
        refresh_hover();
    }
    pub const exit_overlay_mode_meta: Meta = .{};

    pub fn find(self: *Self, ctx: Ctx) Result {
        return enter_mini_mode(self, @import("mode/mini/find.zig"), ctx);
    }
    pub const find_meta: Meta = .{ .description = "Find in current file" };

    pub fn find_in_files(self: *Self, ctx: Ctx) Result {
        return enter_mini_mode(self, @import("mode/mini/find_in_files.zig"), ctx);
    }
    pub const find_in_files_meta: Meta = .{ .description = "Find in all project files" };

    pub fn goto(self: *Self, ctx: Ctx) Result {
        return enter_mini_mode(self, @import("mode/mini/goto.zig"), ctx);
    }
    pub const goto_meta: Meta = .{ .description = "Goto line" };

    pub fn move_to_char(self: *Self, ctx: Ctx) Result {
        return enter_mini_mode(self, @import("mode/mini/move_to_char.zig"), ctx);
    }
    pub const move_to_char_meta: Meta = .{ .description = "Move cursor to matching character" };

    pub fn open_file(self: *Self, ctx: Ctx) Result {
        return enter_mini_mode(self, @import("mode/mini/open_file.zig"), ctx);
    }
    pub const open_file_meta: Meta = .{ .description = "Open file" };

    pub fn save_as(self: *Self, ctx: Ctx) Result {
        return enter_mini_mode(self, @import("mode/mini/save_as.zig"), ctx);
    }
    pub const save_as_meta: Meta = .{ .description = "Save as" };

    fn enter_mini_mode(self: *Self, comptime mode: anytype, ctx: Ctx) !void {
        command.executeName("disable_fast_scroll", .{}) catch {};
        command.executeName("disable_jump_mode", .{}) catch {};
        const input_mode_, const mini_mode_ = try mode.create(self.allocator, ctx);
        if (self.mini_mode_) |_| try exit_mini_mode(self, .{});
        if (self.input_mode_outer_) |_| try exit_overlay_mode(self, .{});
        if (self.input_mode_outer_ != null) @panic("exit_overlay_mode failed");
        self.input_mode_outer_ = self.input_mode_;
        self.input_mode_ = input_mode_;
        self.mini_mode_ = mini_mode_;
    }

    pub fn exit_mini_mode(self: *Self, _: Ctx) Result {
        self.rdr_.cursor_disable();
        if (self.mini_mode_) |_| {} else return;
        if (self.input_mode_) |*mode| mode.deinit();
        self.input_mode_ = self.input_mode_outer_;
        self.input_mode_outer_ = null;
        self.mini_mode_ = null;
    }
    pub const exit_mini_mode_meta: Meta = .{};

    pub fn open_keybind_config(self: *Self, _: Ctx) Result {
        var mode_parts = std.mem.splitScalar(u8, self.config_.input_mode, '/');
        const namespace_name = mode_parts.first();
        const file_name = try keybind.get_or_create_namespace_config_file(self.allocator, namespace_name);
        try tp.self_pid().send(.{ "cmd", "navigate", .{ .file = file_name } });
        self.logger.print("restart flow to use changed key bindings", .{});
    }
    pub const open_keybind_config_meta: Meta = .{ .description = "Edit key bindings" };

    pub fn run_async(self: *Self, ctx: Ctx) Result {
        var iter = ctx.args.buf;
        var len = try cbor.decodeArrayHeader(&iter);
        if (len < 1)
            return tp.exit_error(error.InvalidRunAsyncArgument, null);

        var cmd: []const u8 = undefined;
        if (!try cbor.matchValue(&iter, cbor.extract(&cmd)))
            return tp.exit_error(error.InvalidRunAsyncArgument, null);
        len -= 1;

        var args = std.ArrayList([]const u8).init(self.allocator);
        defer args.deinit();
        while (len > 0) : (len -= 1) {
            var arg: []const u8 = undefined;
            if (try cbor.matchValue(&iter, cbor.extract_cbor(&arg))) {
                try args.append(arg);
            } else return tp.exit_error(error.InvalidRunAsyncArgument, null);
        }

        var args_cb = std.ArrayList(u8).init(self.allocator);
        defer args_cb.deinit();
        {
            const writer = args_cb.writer();
            try cbor.writeArrayHeader(writer, args.items.len);
            for (args.items) |arg| try writer.writeAll(arg);
        }

        var msg_cb = std.ArrayList(u8).init(self.allocator);
        defer msg_cb.deinit();
        {
            const writer = msg_cb.writer();
            try cbor.writeArrayHeader(writer, 3);
            try cbor.writeValue(writer, "cmd");
            try cbor.writeValue(writer, cmd);
            try writer.writeAll(args_cb.items);
        }
        try tp.self_pid().send_raw(.{ .buf = msg_cb.items });
    }
    pub const run_async_meta: Meta = .{};

    pub fn enter_vim_mode(_: *Self, _: Ctx) Result {
        try @import("mode/vim.zig").init();
    }
    pub const enter_vim_mode_meta: Meta = .{};

    pub fn exit_vim_mode(_: *Self, _: Ctx) Result {
        @import("mode/vim.zig").deinit();
    }
    pub const exit_vim_mode_meta: Meta = .{};

    pub fn enter_helix_mode(_: *Self, _: Ctx) Result {
        try @import("mode/helix.zig").init();
    }
    pub const enter_helix_mode_meta: Meta = .{};

    pub fn exit_helix_mode(_: *Self, _: Ctx) Result {
        @import("mode/helix.zig").deinit();
    }
    pub const exit_helix_mode_meta: Meta = .{};
};

pub const MiniMode = struct {
    name: []const u8,
    text: []const u8 = "",
    cursor: ?usize = null,
};

pub const Mode = keybind.Mode;
pub const KeybindHints = keybind.KeybindHints;

threadlocal var instance_: ?*Self = null;

fn current() *Self {
    return instance_ orelse @panic("tui call out of context");
}

pub fn rdr() *renderer {
    return &current().rdr_;
}

pub fn message_filters() *MessageFilter.List {
    return &current().message_filters_;
}

pub fn input_listeners() *EventHandler.List {
    return &current().input_listeners_;
}

pub fn input_mode() ?*Mode {
    return if (current().input_mode_) |*p| p else null;
}

pub fn input_mode_outer() ?*Mode {
    return if (current().input_mode_outer_) |*p| p else null;
}

pub fn mini_mode() ?*MiniMode {
    return if (current().mini_mode_) |*p| p else null;
}

pub fn config() *const @import("config") {
    return &current().config_;
}

pub fn config_mut() *@import("config") {
    return &current().config_;
}

pub fn mainview() ?*MainView {
    return if (current().mainview_) |*mv| mv.dynamic_cast(MainView) else null;
}

pub fn mainview_widget() Widget {
    return current().mainview_ orelse @panic("tui main view not found");
}

pub fn get_active_editor() ?*@import("editor.zig").Editor {
    if (mainview()) |mv_| if (mv_.get_active_editor()) |editor|
        return editor;
    return null;
}

pub fn get_active_selection(allocator: std.mem.Allocator) ?[]u8 {
    const editor = get_active_editor() orelse return null;
    const sel = editor.get_primary().selection orelse return null;
    return editor.get_selection(sel, allocator) catch null;
}

pub fn get_buffer_manager() ?*@import("Buffer").Manager {
    return if (mainview()) |mv| &mv.buffer_manager else null;
}

fn context_check() void {
    if (instance_ == null) @panic("tui call out of context");
}

pub fn get_mode() []const u8 {
    return if (current().mini_mode_) |m|
        m.name
    else if (current().input_mode_) |m|
        m.name
    else
        "INI";
}

pub fn get_keybind_mode() ?Mode {
    const self = current();
    return self.input_mode_ orelse self.delayed_init_input_mode;
}

pub fn reset_drag_context() void {
    const self = current();
    self.drag_source = null;
}

pub fn need_render() void {
    const self = current();
    if (!(self.render_pending or self.frame_clock_running)) {
        self.render_pending = true;
        tp.self_pid().send(.{"render"}) catch {};
    }
}

pub fn resize() void {
    mainview_widget().resize(screen());
    refresh_hover();
    need_render();
}

pub fn plane() renderer.Plane {
    return current().rdr_.stdplane();
}

fn stdplane(self: *Self) renderer.Plane {
    return self.rdr_.stdplane();
}

pub fn egc_chunk_width(chunk: []const u8, abs_col: usize, tab_width: usize) usize {
    return plane().egc_chunk_width(chunk, abs_col, tab_width);
}

pub fn egc_last(egcs: []const u8) []const u8 {
    return plane().egc_last(egcs);
}

pub fn screen() Widget.Box {
    return Widget.Box.from(plane());
}

pub fn fontface() []const u8 {
    return current().fontface_;
}

pub fn fontfaces(allocator: std.mem.Allocator) error{OutOfMemory}![][]const u8 {
    return current().fontfaces_.toOwnedSlice(allocator);
}

pub fn theme() *const Widget.Theme {
    return &current().theme_;
}

pub fn get_theme_by_name(name: []const u8) ?Widget.Theme {
    for (Widget.themes) |theme_| {
        if (std.mem.eql(u8, theme_.name, name))
            return theme_;
    }
    return null;
}

pub fn get_next_theme_by_name(name: []const u8) Widget.Theme {
    var next = false;
    for (Widget.themes) |theme_| {
        if (next)
            return theme_;
        if (std.mem.eql(u8, theme_.name, name))
            next = true;
    }
    return Widget.themes[0];
}

pub fn get_prev_theme_by_name(name: []const u8) Widget.Theme {
    var prev: ?Widget.Theme = null;
    for (Widget.themes) |theme_| {
        if (std.mem.eql(u8, theme_.name, name))
            return prev orelse Widget.themes[Widget.themes.len - 1];
        prev = theme_;
    }
    return Widget.themes[Widget.themes.len - 1];
}

pub fn find_scope_style(theme_: *const Widget.Theme, scope: []const u8) ?Widget.Theme.Token {
    return if (find_scope_fallback(scope)) |tm_scope|
        scope_to_theme_token(theme_, tm_scope) orelse
            scope_to_theme_token(theme_, scope)
    else
        scope_to_theme_token(theme_, scope);
}

fn scope_to_theme_token(theme_: *const Widget.Theme, document_scope: []const u8) ?Widget.Theme.Token {
    var idx = theme_.tokens.len - 1;
    var matched: ?Widget.Theme.Token = null;
    var done = false;
    while (!done) : (if (idx == 0) {
        done = true;
    } else {
        idx -= 1;
    }) {
        const token = theme_.tokens[idx];
        const theme_scope = Widget.scopes[token.id];
        const last_matched_scope = if (matched) |tok| Widget.scopes[tok.id] else "";
        if (theme_scope.len < last_matched_scope.len) continue;
        if (theme_scope.len < document_scope.len and document_scope[theme_scope.len] != '.') continue;
        if (theme_scope.len > document_scope.len) continue;
        const prefix = @min(theme_scope.len, document_scope.len);
        if (std.mem.eql(u8, theme_scope[0..prefix], document_scope[0..prefix]))
            matched = token;
    }
    return matched;
}

fn find_scope_fallback(scope: []const u8) ?[]const u8 {
    for (fallbacks) |fallback| {
        if (fallback.ts.len > scope.len)
            continue;
        if (std.mem.eql(u8, fallback.ts, scope[0..fallback.ts.len]))
            return fallback.tm;
    }
    return null;
}

pub const FallBack = struct { ts: []const u8, tm: []const u8 };
pub const fallbacks: []const FallBack = &[_]FallBack{
    .{ .ts = "namespace", .tm = "entity.name.namespace" },
    .{ .ts = "type.builtin", .tm = "keyword.type" },
    .{ .ts = "type.defaultLibrary", .tm = "support.type" },
    .{ .ts = "type", .tm = "entity.name.type" },
    .{ .ts = "struct", .tm = "storage.type.struct" },
    .{ .ts = "class.defaultLibrary", .tm = "support.class" },
    .{ .ts = "class", .tm = "entity.name.type.class" },
    .{ .ts = "interface", .tm = "entity.name.type.interface" },
    .{ .ts = "enum", .tm = "entity.name.type.enum" },
    .{ .ts = "enumMember", .tm = "variable.other.enummember" },
    .{ .ts = "constant", .tm = "entity.name.constant" },
    .{ .ts = "function.defaultLibrary", .tm = "support.function" },
    .{ .ts = "function.builtin", .tm = "entity.name.function" },
    .{ .ts = "function.call", .tm = "entity.name.function.function-call" },
    .{ .ts = "function", .tm = "entity.name.function" },
    .{ .ts = "method", .tm = "entity.name.function.member" },
    .{ .ts = "macro", .tm = "entity.name.function.macro" },
    .{ .ts = "variable.readonly.defaultLibrary", .tm = "support.constant" },
    .{ .ts = "variable.readonly", .tm = "variable.other.constant" },
    .{ .ts = "variable.member", .tm = "property" },
    // .{ .ts = "variable.parameter", .tm = "variable" },
    // .{ .ts = "variable", .tm = "entity.name.variable" },
    .{ .ts = "label", .tm = "entity.name.label" },
    .{ .ts = "parameter", .tm = "variable.parameter" },
    .{ .ts = "property.readonly", .tm = "variable.other.constant.property" },
    .{ .ts = "property", .tm = "variable.other.property" },
    .{ .ts = "event", .tm = "variable.other.event" },
    .{ .ts = "attribute", .tm = "keyword" },
    .{ .ts = "number", .tm = "constant.numeric" },
    .{ .ts = "operator", .tm = "keyword.operator" },
    .{ .ts = "boolean", .tm = "keyword.constant.bool" },
    .{ .ts = "string", .tm = "string.quoted.double" },
    .{ .ts = "character", .tm = "string.quoted.single" },
    .{ .ts = "field", .tm = "variable" },
    .{ .ts = "repeat", .tm = "keyword.control.repeat" },
    .{ .ts = "keyword.conditional", .tm = "keyword.control.conditional" },
    .{ .ts = "keyword.repeat", .tm = "keyword.control.repeat" },
    .{ .ts = "keyword.modifier", .tm = "keyword.storage" },
    .{ .ts = "keyword.type", .tm = "keyword.structure" },
    .{ .ts = "keyword.function", .tm = "storage.type.function" },
    .{ .ts = "constant.builtin", .tm = "keyword.constant" },
};

fn set_terminal_style(self: *Self) void {
    if (build_options.gui or self.config_.enable_terminal_color_scheme) {
        self.rdr_.set_terminal_style(self.theme_.editor);
        self.rdr_.set_terminal_cursor_color(self.theme_.editor_cursor.bg.?);
    }
}

pub fn get_cursor_shape() renderer.CursorShape {
    const self = current();
    const shape = if (self.input_mode_) |mode| mode.cursor_shape orelse self.default_cursor else self.default_cursor;
    return switch (shape) {
        .default => .default,
        .block_blink => .block_blink,
        .block => .block,
        .underline_blink => .underline_blink,
        .underline => .underline,
        .beam_blink => .beam_blink,
        .beam => .beam,
    };
}

pub fn is_cursor_beam() bool {
    return switch (get_cursor_shape()) {
        .beam, .beam_blink => true,
        else => false,
    };
}

pub fn get_selection_style() @import("Buffer").Selection.Style {
    return if (current().input_mode_) |mode| mode.selection_style else .normal;
}

pub fn message(comptime fmt: anytype, args: anytype) void {
    var buf: [256]u8 = undefined;
    tp.self_pid().send(.{ "message", std.fmt.bufPrint(&buf, fmt, args) catch @panic("too large") }) catch {};
}

pub fn render_file_icon(self: *renderer.Plane, icon: []const u8, color: u24) void {
    var cell = self.cell_init();
    _ = self.at_cursor_cell(&cell) catch return;
    if (!(color == 0xFFFFFF or color == 0x000000 or color == 0x000001)) {
        cell.set_fg_rgb(@intCast(color)) catch {};
    }
    _ = self.cell_load(&cell, icon) catch {};
    _ = self.putc(&cell) catch {};
    self.cursor_move_rel(0, 1) catch {};
}

pub fn render_match_cell(self: *renderer.Plane, y: usize, x: usize, theme_: *const Widget.Theme) !void {
    self.cursor_move_yx(@intCast(y), @intCast(x)) catch return;
    var cell = self.cell_init();
    _ = self.at_cursor_cell(&cell) catch return;
    cell.set_style(theme_.editor_match);
    _ = self.putc(&cell) catch {};
}<|MERGE_RESOLUTION|>--- conflicted
+++ resolved
@@ -867,19 +867,11 @@
     pub const change_fontface_meta: Meta = .{ .description = "Select font face" };
 
     pub fn exit_overlay_mode(self: *Self, _: Ctx) Result {
-<<<<<<< HEAD
         self.rdr_.cursor_disable();
-        if (self.input_mode_outer_ == null) return;
+        if (self.input_mode_outer_ == null) return enter_mode_default(self, .{});
         if (self.input_mode_) |*mode| mode.deinit();
         self.input_mode_ = self.input_mode_outer_;
         self.input_mode_outer_ = null;
-=======
-        self.rdr.cursor_disable();
-        if (self.input_mode_outer == null) return enter_mode_default(self, .{});
-        if (self.input_mode) |*mode| mode.deinit();
-        self.input_mode = self.input_mode_outer;
-        self.input_mode_outer = null;
->>>>>>> c537adbc
         refresh_hover();
     }
     pub const exit_overlay_mode_meta: Meta = .{};
