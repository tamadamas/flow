const std = @import("std");
const build_options = @import("build_options");
const tp = @import("thespian");
const cbor = @import("cbor");
const log = @import("log");
const config = @import("config");
const project_manager = @import("project_manager");
const root = @import("root");
const tracy = @import("tracy");
const builtin = @import("builtin");

pub const renderer = @import("renderer");
const command = @import("command");
const EventHandler = @import("EventHandler");
const keybind = @import("keybind");

const Widget = @import("Widget.zig");
const MessageFilter = @import("MessageFilter.zig");
const mainview = @import("mainview.zig");

const Allocator = std.mem.Allocator;

allocator: Allocator,
rdr: renderer,
config: config,
frame_time: usize, // in microseconds
frame_clock: tp.metronome,
frame_clock_running: bool = false,
frame_last_time: i64 = 0,
receiver: Receiver,
mainview: Widget,
message_filters: MessageFilter.List,
input_mode: ?Mode = null,
delayed_init_done: bool = false,
delayed_init_input_mode: ?Mode = null,
input_mode_outer: ?Mode = null,
input_listeners: EventHandler.List,
keyboard_focus: ?Widget = null,
mini_mode: ?MiniMode = null,
hover_focus: ?*Widget = null,
last_hover_x: c_int = -1,
last_hover_y: c_int = -1,
commands: Commands = undefined,
logger: log.Logger,
drag_source: ?*Widget = null,
theme: Widget.Theme,
idle_frame_count: usize = 0,
unrendered_input_events_count: usize = 0,
init_timer: ?tp.timeout,
sigwinch_signal: ?tp.signal = null,
no_sleep: bool = false,
final_exit: []const u8 = "normal",
render_pending: bool = false,
keepalive_timer: ?tp.Cancellable = null,
mouse_idle_timer: ?tp.Cancellable = null,
default_cursor: keybind.CursorShape = .default,
fontface: []const u8 = "",
fontfaces: ?std.ArrayList([]const u8) = null,
enable_mouse_idle_timer: bool = false,

const keepalive = std.time.us_per_day * 365; // one year
const idle_frames = 0;
const mouse_idle_time_milliseconds = 3000;

const init_delay = 1; // ms

const Self = @This();

const Receiver = tp.Receiver(*Self);
const Commands = command.Collection(cmds);

const StartArgs = struct { allocator: Allocator };

pub fn spawn(allocator: Allocator, ctx: *tp.context, eh: anytype, env: ?*const tp.env) !tp.pid {
    return try ctx.spawn_link(StartArgs{ .allocator = allocator }, start, "tui", eh, env);
}

fn start(args: StartArgs) tp.result {
    command.context_check = &context_check;
    _ = tp.set_trap(true);
    var self = init(args.allocator) catch |e| return tp.exit_error(e, @errorReturnTrace());
    errdefer self.deinit();
    tp.receive(&self.receiver);
}

fn init(allocator: Allocator) !*Self {
    var self = try allocator.create(Self);

    var conf, const conf_bufs = root.read_config(config, allocator);
    defer root.free_config(allocator, conf_bufs);

    const theme = get_theme_by_name(conf.theme) orelse get_theme_by_name("dark_modern") orelse return tp.exit("unknown theme");
    conf.theme = theme.name;
    conf.whitespace_mode = try allocator.dupe(u8, conf.whitespace_mode);
    conf.input_mode = try allocator.dupe(u8, conf.input_mode);
    conf.top_bar = try allocator.dupe(u8, conf.top_bar);
    conf.bottom_bar = try allocator.dupe(u8, conf.bottom_bar);
    conf.include_files = try allocator.dupe(u8, conf.include_files);
    if (build_options.gui) conf.enable_terminal_cursor = false;

    const frame_rate: usize = @intCast(tp.env.get().num("frame-rate"));
    if (frame_rate != 0)
        conf.frame_rate = frame_rate;
    tp.env.get().num_set("frame-rate", @intCast(conf.frame_rate));
    tp.env.get().num_set("lsp-request-timeout", @intCast(conf.lsp_request_timeout));
    const frame_time = std.time.us_per_s / conf.frame_rate;
    const frame_clock = try tp.metronome.init(frame_time);

    self.* = .{
        .allocator = allocator,
        .config = conf,
        .rdr = try renderer.init(allocator, self, tp.env.get().is("no-alternate"), dispatch_initialized),
        .frame_time = frame_time,
        .frame_clock = frame_clock,
        .frame_clock_running = true,
        .receiver = Receiver.init(receive, self),
        .mainview = undefined,
        .message_filters = MessageFilter.List.init(allocator),
        .input_listeners = EventHandler.List.init(allocator),
        .logger = log.logger("tui"),
        .init_timer = if (build_options.gui) null else try tp.timeout.init_ms(init_delay, tp.message.fmt(
            .{"init"},
        )),
        .theme = theme,
        .no_sleep = tp.env.get().is("no-sleep"),
    };
    instance_ = self;
    defer instance_ = null;

    self.default_cursor = std.meta.stringToEnum(keybind.CursorShape, conf.default_cursor) orelse .default;
    self.config.default_cursor = @tagName(self.default_cursor);
    self.rdr.handler_ctx = self;
    self.rdr.dispatch_input = dispatch_input;
    self.rdr.dispatch_mouse = dispatch_mouse;
    self.rdr.dispatch_mouse_drag = dispatch_mouse_drag;
    self.rdr.dispatch_event = dispatch_event;
    try self.rdr.run();

    try frame_clock.start();
    try self.commands.init(self);
    errdefer self.deinit();
    switch (builtin.os.tag) {
        .windows => {
            self.keepalive_timer = try tp.self_pid().delay_send_cancellable(allocator, "tui.keepalive", keepalive, .{"keepalive"});
        },
        else => {
            try self.listen_sigwinch();
        },
    }
    self.mainview = try mainview.create(allocator);
    self.resize();
    self.set_terminal_style();
    try self.rdr.render();
    try self.save_config();
    try self.init_input_namespace();
    if (tp.env.get().is("restore-session")) {
        command.executeName("restore_session", .{}) catch |e| self.logger.err("restore_session", e);
        self.logger.print("session restored", .{});
    }
    need_render();
    return self;
}

fn init_input_namespace(self: *Self) !void {
    var mode_parts = std.mem.splitScalar(u8, self.config.input_mode, '/');
    const namespace_name = mode_parts.first();
    keybind.set_namespace(namespace_name) catch {
        self.logger.print_err("keybind", "unknown mode {s}", .{namespace_name});
        try keybind.set_namespace("flow");
        self.config.input_mode = "flow";
        try self.save_config();
    };
}

fn init_delayed(self: *Self) !void {
    self.delayed_init_done = true;
    if (self.input_mode) |_| {} else {
        if (self.delayed_init_input_mode) |delayed_init_input_mode| {
            try enter_input_mode(self, delayed_init_input_mode);
            self.delayed_init_input_mode = null;
        } else {
            try cmds.enter_mode(self, command.Context.fmt(.{keybind.default_mode}));
        }
    }
}

fn deinit(self: *Self) void {
    if (self.mouse_idle_timer) |*t| {
        t.cancel() catch {};
        t.deinit();
        self.mouse_idle_timer = null;
    }
    if (self.keepalive_timer) |*t| {
        t.cancel() catch {};
        t.deinit();
        self.keepalive_timer = null;
    }
    if (self.input_mode) |*m| {
        m.deinit();
        self.input_mode = null;
    }
    if (self.delayed_init_input_mode) |*m| {
        m.deinit();
        self.delayed_init_input_mode = null;
    }
    self.commands.deinit();
    self.mainview.deinit(self.allocator);
    self.message_filters.deinit();
    self.input_listeners.deinit();
    if (self.frame_clock_running)
        self.frame_clock.stop() catch {};
    if (self.sigwinch_signal) |sig| sig.deinit();
    self.frame_clock.deinit();
    self.rdr.stop();
    self.rdr.deinit();
    self.logger.deinit();
    self.allocator.destroy(self);
}

fn listen_sigwinch(self: *Self) tp.result {
    if (self.sigwinch_signal) |old| old.deinit();
    self.sigwinch_signal = tp.signal.init(std.posix.SIG.WINCH, tp.message.fmt(.{"sigwinch"})) catch |e| return tp.exit_error(e, @errorReturnTrace());
}

fn update_mouse_idle_timer(self: *Self) void {
    if (!self.enable_mouse_idle_timer) return;
    const delay = std.time.us_per_ms * @as(u64, mouse_idle_time_milliseconds);
    if (self.mouse_idle_timer) |*t| {
        t.cancel() catch {};
        t.deinit();
        self.mouse_idle_timer = null;
    }
    self.mouse_idle_timer = tp.self_pid().delay_send_cancellable(self.allocator, "tui.mouse_idle_timer", delay, .{"MOUSE_IDLE"}) catch return;
}

fn receive(self: *Self, from: tp.pid_ref, m: tp.message) tp.result {
    const frame = tracy.initZone(@src(), .{ .name = "tui" });
    defer frame.deinit();
    instance_ = self;
    defer instance_ = null;
    errdefer {
        var err: tp.ScopedError = .{};
        tp.store_error(&err);
        defer tp.restore_error(&err);
        self.deinit();
    }

    self.receive_safe(from, m) catch |e| {
        if (std.mem.eql(u8, "normal", tp.error_text()))
            return error.Exit;
        if (std.mem.eql(u8, "restart", tp.error_text()))
            return error.Exit;
        self.logger.err("UI", tp.exit_error(e, @errorReturnTrace()));
    };
}

fn receive_safe(self: *Self, from: tp.pid_ref, m: tp.message) !void {
    if (try m.match(.{ "RDR", tp.more })) {
        self.rdr.process_renderer_event(m.buf) catch |e| switch (e) {
            error.UnexpectedRendererEvent => return tp.unexpected(m),
            else => return e,
        };
        try self.dispatch_flush_input_event();
        if (self.unrendered_input_events_count > 0 and !self.frame_clock_running)
            need_render();
        return;
    }

    if (self.message_filters.filter(from, m) catch |e| return self.logger.err("filter", e))
        return;

    var cmd: []const u8 = undefined;
    var cmd_id: command.ID = undefined;
    var ctx: cmds.Ctx = .{};
    if (try m.match(.{ "cmd", tp.extract(&cmd) }))
        return command.executeName(cmd, ctx) catch |e| self.logger.err(cmd, e);
    if (try m.match(.{ "cmd", tp.extract(&cmd_id) }))
        return command.execute(cmd_id, ctx) catch |e| self.logger.err("command", e);

    var arg: []const u8 = undefined;

    if (try m.match(.{ "cmd", tp.extract(&cmd), tp.extract_cbor(&arg) })) {
        ctx.args = .{ .buf = arg };
        return command.executeName(cmd, ctx) catch |e| self.logger.err(cmd, e);
    }
    if (try m.match(.{ "cmd", tp.extract(&cmd_id), tp.extract_cbor(&arg) })) {
        ctx.args = .{ .buf = arg };
        return command.execute(cmd_id, ctx) catch |e| self.logger.err("command", e);
    }
    if (try m.match(.{"quit"})) {
        project_manager.shutdown();
        return;
    }
    if (try m.match(.{ "project_manager", "shutdown" })) {
        return tp.exit(self.final_exit);
    }

    if (try m.match(.{"restart"})) {
        _ = try self.mainview.msg(.{"write_restore_info"});
        project_manager.shutdown();
        self.final_exit = "restart";
        return;
    }

    if (builtin.os.tag != .windows)
        if (try m.match(.{"sigwinch"})) {
            try self.listen_sigwinch();
            self.rdr.sigwinch() catch |e| return self.logger.err("query_resize", e);
            return;
        };

    if (try m.match(.{"resize"})) {
        self.resize();
        const box = self.screen();
        message("{d}x{d}", .{ box.w, box.h });
        return;
    }

    var text: []const u8 = undefined;
    if (try m.match(.{ "system_clipboard", tp.extract(&text) })) {
        try self.dispatch_flush_input_event();
        return if (command.get_id("mini_mode_paste")) |id|
            command.execute(id, command.fmt(.{text}))
        else
            command.executeName("paste", command.fmt(.{text}));
    }

    if (try m.match(.{ "system_clipboard", tp.null_ }))
        return self.logger.err_msg("clipboard", "clipboard request denied or empty");

    if (try m.match(.{"render"})) {
        self.render_pending = false;
        if (!self.frame_clock_running)
            self.render();
        return;
    }

    var counter: usize = undefined;
    if (try m.match(.{ "tick", tp.extract(&counter) })) {
        self.render();
        return;
    }

    if (try m.match(.{"init"})) {
        try self.init_delayed();
        self.render();
        if (self.init_timer) |*timer| {
            timer.deinit();
            self.init_timer = null;
        } else if (!build_options.gui) {
            return tp.unexpected(m);
        }
        return;
    }

    if (try m.match(.{"focus_in"}))
        return;

    if (try m.match(.{"focus_out"}))
        return;

    if (try self.send_widgets(from, m))
        return;

    if (try m.match(.{ "exit", tp.more })) {
        if (try m.match(.{ tp.string, "normal" }) or
            try m.match(.{ tp.string, "timeout_error", 125, "Operation aborted." }) or
            try m.match(.{ tp.string, "DEADSEND", tp.more }) or
            try m.match(.{ tp.string, "error.LspFailed", tp.more }) or
            try m.match(.{ tp.string, "error.NoLsp", tp.more }))
            return;
    }

    var msg: []const u8 = undefined;
    if (try m.match(.{ "exit", tp.extract(&msg) }) or try m.match(.{ "exit", tp.extract(&msg), tp.more })) {
        self.logger.err_msg("tui", msg);
        return;
    }

    if (try m.match(.{ "PRJ", tp.more })) // drop late project manager query responses
        return;

    if (try m.match(.{"MOUSE_IDLE"})) {
        if (self.mouse_idle_timer) |*t| t.deinit();
        self.mouse_idle_timer = null;
        try self.clear_hover_focus();
        return;
    }

    if (try m.match(.{ "fontface", "done" })) {
        return self.enter_overlay_mode(@import("mode/overlay/fontface_palette.zig").Type);
    }

    var fontface: []const u8 = undefined;
    if (try m.match(.{ "fontface", "current", tp.extract(&fontface) })) {
        if (self.fontface.len > 0) self.allocator.free(self.fontface);
        self.fontface = "";
        self.fontface = try self.allocator.dupe(u8, fontface);
        return;
    }

    if (try m.match(.{ "fontface", tp.extract(&fontface) })) {
        var fontfaces = if (self.fontfaces) |*p| p else blk: {
            self.fontfaces = std.ArrayList([]const u8).init(self.allocator);
            break :blk &self.fontfaces.?;
        };
        try fontfaces.append(try self.allocator.dupe(u8, fontface));
        return;
    }

    return tp.unexpected(m);
}

fn render(self: *Self) void {
    const current_time = std.time.microTimestamp();
    if (current_time < self.frame_last_time) { // clock moved backwards
        self.frame_last_time = current_time;
        return;
    }
    const time_delta = current_time - self.frame_last_time;
    if (!(time_delta >= self.frame_time * 2 / 3)) {
        if (self.frame_clock_running)
            return;
    }
    self.frame_last_time = current_time;

    {
        const frame = tracy.initZone(@src(), .{ .name = "tui update" });
        defer frame.deinit();
        self.mainview.update();
    }

    const more = ret: {
        const frame = tracy.initZone(@src(), .{ .name = "tui render" });
        defer frame.deinit();
        self.rdr.stdplane().erase();
        break :ret self.mainview.render(&self.theme);
    };

    {
        const frame = tracy.initZone(@src(), .{ .name = renderer.log_name ++ " render" });
        defer frame.deinit();
        self.rdr.render() catch |e| self.logger.err("render", e);
        tracy.frameMark();
    }

    self.idle_frame_count = if (self.unrendered_input_events_count > 0)
        0
    else
        self.idle_frame_count + 1;

    if (more or self.idle_frame_count < idle_frames or self.no_sleep) {
        self.unrendered_input_events_count = 0;
        if (!self.frame_clock_running) {
            self.frame_clock.start() catch {};
            self.frame_clock_running = true;
        }
    } else {
        if (self.frame_clock_running) {
            self.frame_clock.stop() catch {};
            self.frame_clock_running = false;
        }
    }
}

fn active_event_handler(self: *Self) ?EventHandler {
    const mode = self.input_mode orelse return null;
    return mode.event_handler orelse mode.input_handler;
}

fn dispatch_flush_input_event(self: *Self) !void {
    var buf: [32]u8 = undefined;
    const mode = self.input_mode orelse return;
    try mode.input_handler.send(tp.self_pid(), try tp.message.fmtbuf(&buf, .{"F"}));
    if (mode.event_handler) |eh| try eh.send(tp.self_pid(), try tp.message.fmtbuf(&buf, .{"F"}));
}

fn dispatch_initialized(ctx: *anyopaque) void {
    _ = ctx;
    tp.self_pid().send(.{"init"}) catch |e| switch (e) {
        error.Exit => {}, // safe to ignore
    };
}

fn dispatch_input(ctx: *anyopaque, cbor_msg: []const u8) void {
    const self: *Self = @ptrCast(@alignCast(ctx));
    const m: tp.message = .{ .buf = cbor_msg };
    const from = tp.self_pid();
    self.unrendered_input_events_count += 1;
    tp.trace(tp.channel.input, m);
    self.input_listeners.send(from, m) catch {};
    if (self.keyboard_focus) |w|
        if (w.send(from, m) catch |e| ret: {
            self.logger.err("focus", e);
            break :ret false;
        })
            return;
    if (self.input_mode) |mode|
        mode.input_handler.send(from, m) catch |e| self.logger.err("input handler", e);
}

fn dispatch_mouse(ctx: *anyopaque, y: c_int, x: c_int, cbor_msg: []const u8) void {
    const self: *Self = @ptrCast(@alignCast(ctx));
    self.update_mouse_idle_timer();
    const m: tp.message = .{ .buf = cbor_msg };
    const from = tp.self_pid();
    self.unrendered_input_events_count += 1;
    const send_func = if (self.drag_source) |_| &send_mouse_drag else &send_mouse;
    send_func(self, y, x, from, m) catch |e| self.logger.err("dispatch mouse", e);
    self.drag_source = null;
}

fn dispatch_mouse_drag(ctx: *anyopaque, y: c_int, x: c_int, cbor_msg: []const u8) void {
    const self: *Self = @ptrCast(@alignCast(ctx));
    self.update_mouse_idle_timer();
    const m: tp.message = .{ .buf = cbor_msg };
    const from = tp.self_pid();
    self.unrendered_input_events_count += 1;
    if (self.drag_source == null) self.drag_source = self.find_coord_widget(@intCast(y), @intCast(x));
    self.send_mouse_drag(y, x, from, m) catch |e| self.logger.err("dispatch mouse", e);
}

fn dispatch_event(ctx: *anyopaque, cbor_msg: []const u8) void {
    const self: *Self = @ptrCast(@alignCast(ctx));
    const m: tp.message = .{ .buf = cbor_msg };
    self.unrendered_input_events_count += 1;
    self.dispatch_flush_input_event() catch |e| self.logger.err("dispatch event flush", e);
    tp.self_pid().send_raw(m) catch |e| self.logger.err("dispatch event", e);
}

fn find_coord_widget(self: *Self, y: usize, x: usize) ?*Widget {
    const Ctx = struct {
        widget: ?*Widget = null,
        y: usize,
        x: usize,
        fn find(ctx_: *anyopaque, w: *Widget) bool {
            const ctx = @as(*@This(), @ptrCast(@alignCast(ctx_)));
            if (w.box().is_abs_coord_inside(ctx.y, ctx.x)) {
                ctx.widget = w;
                return true;
            }
            return false;
        }
    };
    var ctx: Ctx = .{ .y = y, .x = x };
    _ = self.mainview.walk(&ctx, Ctx.find);
    return ctx.widget;
}

pub fn is_abs_coord_in_widget(w: *const Widget, y: usize, x: usize) bool {
    return w.box().is_abs_coord_inside(y, x);
}

fn is_live_widget_ptr(self: *Self, w_: *Widget) bool {
    const Ctx = struct {
        w: *Widget,
        fn find(ctx_: *anyopaque, w: *Widget) bool {
            const ctx = @as(*@This(), @ptrCast(@alignCast(ctx_)));
            return ctx.w == w;
        }
    };
    var ctx: Ctx = .{ .w = w_ };
    return self.mainview.walk(&ctx, Ctx.find);
}

fn send_widgets(self: *Self, from: tp.pid_ref, m: tp.message) error{Exit}!bool {
    const frame = tracy.initZone(@src(), .{ .name = "tui widgets" });
    defer frame.deinit();
    tp.trace(tp.channel.widget, m);
    return if (self.keyboard_focus) |w|
        w.send(from, m)
    else
        self.mainview.send(from, m);
}

fn send_mouse(self: *Self, y: c_int, x: c_int, from: tp.pid_ref, m: tp.message) tp.result {
    tp.trace(tp.channel.input, m);
    _ = self.input_listeners.send(from, m) catch {};
    if (self.keyboard_focus) |w| {
        _ = try w.send(from, m);
        return;
    }
    if (try self.update_hover(y, x)) |w|
        _ = try w.send(from, m);
}

fn send_mouse_drag(self: *Self, y: c_int, x: c_int, from: tp.pid_ref, m: tp.message) tp.result {
    tp.trace(tp.channel.input, m);
    _ = self.input_listeners.send(from, m) catch {};
    if (self.keyboard_focus) |w| {
        _ = try w.send(from, m);
        return;
    }
    _ = try self.update_hover(y, x);
    if (self.drag_source) |w| _ = try w.send(from, m);
}

fn update_hover(self: *Self, y: c_int, x: c_int) !?*Widget {
    self.last_hover_y = y;
    self.last_hover_x = x;
    if (y >= 0 and x >= 0) if (self.find_coord_widget(@intCast(y), @intCast(x))) |w| {
        if (if (self.hover_focus) |h| h != w else true) {
            var buf: [256]u8 = undefined;
            if (self.hover_focus) |h| {
                if (self.is_live_widget_ptr(h))
                    _ = try h.send(tp.self_pid(), tp.message.fmtbuf(&buf, .{ "H", false }) catch |e| return tp.exit_error(e, @errorReturnTrace()));
            }
            self.hover_focus = w;
            _ = try w.send(tp.self_pid(), tp.message.fmtbuf(&buf, .{ "H", true }) catch |e| return tp.exit_error(e, @errorReturnTrace()));
        }
        return w;
    };
    try self.clear_hover_focus();
    return null;
}

fn clear_hover_focus(self: *Self) tp.result {
    if (self.hover_focus) |h| {
        var buf: [256]u8 = undefined;
        if (self.is_live_widget_ptr(h))
            _ = try h.send(tp.self_pid(), tp.message.fmtbuf(&buf, .{ "H", false }) catch |e| return tp.exit_error(e, @errorReturnTrace()));
    }
    self.hover_focus = null;
}

pub fn refresh_hover(self: *Self) void {
    self.clear_hover_focus() catch return;
    _ = self.update_hover(self.last_hover_y, self.last_hover_x) catch {};
}

pub fn save_config(self: *const Self) !void {
    try root.write_config(self.config, self.allocator);
}

pub fn is_mainview_focused(self: *const Self) bool {
    return self.mini_mode == null and self.input_mode_outer == null;
}

fn enter_overlay_mode(self: *Self, mode: type) command.Result {
    command.executeName("disable_fast_scroll", .{}) catch {};
    command.executeName("disable_jump_mode", .{}) catch {};
    if (self.mini_mode) |_| try cmds.exit_mini_mode(self, .{});
    if (self.input_mode_outer) |_| try cmds.exit_overlay_mode(self, .{});
    self.input_mode_outer = self.input_mode;
    self.input_mode = try mode.create(self.allocator);
    self.refresh_hover();
}

fn get_input_mode(self: *Self, mode_name: []const u8) !Mode {
    return keybind.mode(mode_name, self.allocator, .{});
}

fn enter_input_mode(self: *Self, new_mode: Mode) command.Result {
    if (self.mini_mode) |_| try cmds.exit_mini_mode(self, .{});
    if (self.input_mode_outer) |_| try cmds.exit_overlay_mode(self, .{});
    if (self.input_mode) |*m| {
        m.deinit();
        self.input_mode = null;
    }
    self.input_mode = new_mode;
}

fn refresh_input_mode(self: *Self) command.Result {
    const mode = (self.input_mode orelse return).mode;
    var new_mode = self.get_input_mode(mode) catch ret: {
        self.logger.print("unknown mode {s}", .{mode});
        break :ret try self.get_input_mode(keybind.default_mode);
    };
    errdefer new_mode.deinit();
    if (self.input_mode) |*m| {
        m.deinit();
        self.input_mode = null;
    }
    self.input_mode = new_mode;
}
pub const enter_mode_meta = .{ .arguments = &.{.string} };

const cmds = struct {
    pub const Target = Self;
    const Ctx = command.Context;
    const Result = command.Result;

    pub fn restart(_: *Self, _: Ctx) Result {
        try tp.self_pid().send("restart");
    }
    pub const restart_meta = .{ .description = "Restart flow (without saving)" };

    pub fn force_terminate(self: *Self, _: Ctx) Result {
        self.deinit();
        root.print_exit_status({}, "FORCE TERMINATE");
        root.exit(99);
    }
    pub const force_terminate_meta = .{ .description = "Force quit without saving" };

    pub fn set_theme(self: *Self, ctx: Ctx) Result {
        var name: []const u8 = undefined;
        if (!try ctx.args.match(.{tp.extract(&name)}))
            return tp.exit_error(error.InvalidSetThemeArgument, null);
        self.theme = get_theme_by_name(name) orelse {
            self.logger.print("theme not found: {s}", .{name});
            return;
        };
        self.config.theme = self.theme.name;
        self.set_terminal_style();
        self.logger.print("theme: {s}", .{self.theme.description});
        try self.save_config();
    }
    pub const set_theme_meta = .{ .arguments = &.{.string} };

    pub fn theme_next(self: *Self, _: Ctx) Result {
        self.theme = get_next_theme_by_name(self.theme.name);
        self.config.theme = self.theme.name;
        self.set_terminal_style();
        self.logger.print("theme: {s}", .{self.theme.description});
        try self.save_config();
    }
    pub const theme_next_meta = .{ .description = "Switch to next color theme" };

    pub fn theme_prev(self: *Self, _: Ctx) Result {
        self.theme = get_prev_theme_by_name(self.theme.name);
        self.config.theme = self.theme.name;
        self.set_terminal_style();
        self.logger.print("theme: {s}", .{self.theme.description});
        try self.save_config();
    }
    pub const theme_prev_meta = .{ .description = "Switch to previous color theme" };

    pub fn toggle_whitespace_mode(self: *Self, _: Ctx) Result {
        self.config.whitespace_mode = if (std.mem.eql(u8, self.config.whitespace_mode, "none"))
            "indent"
        else if (std.mem.eql(u8, self.config.whitespace_mode, "indent"))
            "leading"
        else if (std.mem.eql(u8, self.config.whitespace_mode, "leading"))
            "eol"
        else if (std.mem.eql(u8, self.config.whitespace_mode, "eol"))
            "tabs"
        else if (std.mem.eql(u8, self.config.whitespace_mode, "tabs"))
            "visible"
        else if (std.mem.eql(u8, self.config.whitespace_mode, "visible"))
            "full"
        else
            "none";
        try self.save_config();
        var buf: [32]u8 = undefined;
        const m = try tp.message.fmtbuf(&buf, .{ "whitespace_mode", self.config.whitespace_mode });
        _ = try self.send_widgets(tp.self_pid(), m);
        self.logger.print("whitespace rendering {s}", .{self.config.whitespace_mode});
    }
    pub const toggle_whitespace_mode_meta = .{ .description = "Switch to next whitespace rendering mode" };

    pub fn toggle_input_mode(self: *Self, _: Ctx) Result {
        var it = std.mem.splitScalar(u8, self.config.input_mode, '/');
        self.config.input_mode = it.first();

        const namespaces = keybind.get_namespaces(self.allocator) catch |e| return tp.exit_error(e, @errorReturnTrace());
        defer {
            for (namespaces) |namespace| self.allocator.free(namespace);
            self.allocator.free(namespaces);
        }
        var found = false;
        self.config.input_mode = blk: for (namespaces) |namespace| {
            if (found) break :blk try self.allocator.dupe(u8, namespace);
            if (std.mem.eql(u8, namespace, self.config.input_mode))
                found = true;
        } else try self.allocator.dupe(u8, namespaces[0]);

        try self.save_config();
        self.logger.print("input mode {s}", .{self.config.input_mode});
        try keybind.set_namespace(self.config.input_mode);
        return self.refresh_input_mode();
    }
    pub const toggle_input_mode_meta = .{ .description = "Switch to next input mode" };

    pub fn enter_mode(self: *Self, ctx: Ctx) Result {
        var mode: []const u8 = undefined;
        if (!try ctx.args.match(.{tp.extract(&mode)}))
            return tp.exit_error(error.InvalidEnterModeArgument, null);

        var new_mode = self.get_input_mode(mode) catch ret: {
            self.logger.print("unknown mode {s}", .{mode});
            break :ret try self.get_input_mode(keybind.default_mode);
        };
        errdefer new_mode.deinit();

        if (!self.delayed_init_done) {
            self.delayed_init_input_mode = new_mode;
            return;
        }
        return self.enter_input_mode(new_mode);
    }
    pub const enter_mode_meta = .{ .arguments = &.{.string} };

    pub fn enter_mode_default(self: *Self, _: Ctx) Result {
        return enter_mode(self, Ctx.fmt(.{keybind.default_mode}));
    }
    pub const enter_mode_default_meta = .{};

    pub fn open_command_palette(self: *Self, _: Ctx) Result {
        return self.enter_overlay_mode(@import("mode/overlay/command_palette.zig").Type);
    }
    pub const open_command_palette_meta = .{ .description = "Show/Run commands" };

    pub fn insert_command_name(self: *Self, _: Ctx) Result {
        return self.enter_overlay_mode(@import("mode/overlay/list_all_commands_palette.zig").Type);
    }
    pub const insert_command_name_meta = .{ .description = "Insert command name" };

    pub fn open_recent(self: *Self, _: Ctx) Result {
        return self.enter_overlay_mode(@import("mode/overlay/open_recent.zig"));
    }
    pub const open_recent_meta = .{ .description = "Open recent file" };

    pub fn open_recent_project(self: *Self, _: Ctx) Result {
        return self.enter_overlay_mode(@import("mode/overlay/open_recent_project.zig").Type);
    }
    pub const open_recent_project_meta = .{ .description = "Open recent project" };

    pub fn switch_buffers(self: *Self, _: Ctx) Result {
        return self.enter_overlay_mode(@import("mode/overlay/buffer_palette.zig").Type);
    }
    pub const switch_buffers_meta = .{ .description = "Switch buffers" };

    pub fn change_theme(self: *Self, _: Ctx) Result {
        return self.enter_overlay_mode(@import("mode/overlay/theme_palette.zig").Type);
    }
    pub const change_theme_meta = .{ .description = "Select color theme" };

    pub fn change_file_type(self: *Self, _: Ctx) Result {
        return self.enter_overlay_mode(@import("mode/overlay/file_type_palette.zig").Type);
    }
    pub const change_file_type_meta = .{ .description = "Change file type" };

    pub fn change_fontface(self: *Self, _: Ctx) Result {
        if (build_options.gui)
            self.rdr.get_fontfaces();
    }
    pub const change_fontface_meta = .{ .description = "Select font face" };

    pub fn exit_overlay_mode(self: *Self, _: Ctx) Result {
        self.rdr.cursor_disable();
        if (self.input_mode_outer == null) return;
        if (self.input_mode) |*mode| mode.deinit();
        self.input_mode = self.input_mode_outer;
        self.input_mode_outer = null;
        self.refresh_hover();
    }
    pub const exit_overlay_mode_meta = .{};

    pub fn find(self: *Self, ctx: Ctx) Result {
        return enter_mini_mode(self, @import("mode/mini/find.zig"), ctx);
    }
    pub const find_meta = .{ .description = "Find in current file" };

    pub fn find_in_files(self: *Self, ctx: Ctx) Result {
        return enter_mini_mode(self, @import("mode/mini/find_in_files.zig"), ctx);
    }
    pub const find_in_files_meta = .{ .description = "Find in all project files" };

    pub fn goto(self: *Self, ctx: Ctx) Result {
        return enter_mini_mode(self, @import("mode/mini/goto.zig"), ctx);
    }
    pub const goto_meta = .{ .description = "Goto line" };

    pub fn move_to_char(self: *Self, ctx: Ctx) Result {
        return enter_mini_mode(self, @import("mode/mini/move_to_char.zig"), ctx);
    }
    pub const move_to_char_meta = .{ .description = "Move cursor to matching character" };

    pub fn open_file(self: *Self, ctx: Ctx) Result {
        return enter_mini_mode(self, @import("mode/mini/open_file.zig"), ctx);
    }
    pub const open_file_meta = .{ .description = "Open file" };

    pub fn save_as(self: *Self, ctx: Ctx) Result {
        return enter_mini_mode(self, @import("mode/mini/save_as.zig"), ctx);
    }
    pub const save_as_meta = .{ .description = "Save as" };

    fn enter_mini_mode(self: *Self, comptime mode: anytype, ctx: Ctx) !void {
        command.executeName("disable_fast_scroll", .{}) catch {};
        command.executeName("disable_jump_mode", .{}) catch {};
        const input_mode, const mini_mode = try mode.create(self.allocator, ctx);
        if (self.mini_mode) |_| try exit_mini_mode(self, .{});
        if (self.input_mode_outer) |_| try exit_overlay_mode(self, .{});
        if (self.input_mode_outer != null) @panic("exit_overlay_mode failed");
        self.input_mode_outer = self.input_mode;
        self.input_mode = input_mode;
        self.mini_mode = mini_mode;
    }

    pub fn exit_mini_mode(self: *Self, _: Ctx) Result {
        self.rdr.cursor_disable();
        if (self.mini_mode) |_| {} else return;
        if (self.input_mode) |*mode| mode.deinit();
        self.input_mode = self.input_mode_outer;
        self.input_mode_outer = null;
        self.mini_mode = null;
    }
    pub const exit_mini_mode_meta = .{};

    pub fn open_keybind_config(self: *Self, _: Ctx) Result {
        var mode_parts = std.mem.splitScalar(u8, self.config.input_mode, '/');
        const namespace_name = mode_parts.first();
        const file_name = try keybind.get_or_create_namespace_config_file(self.allocator, namespace_name);
        try tp.self_pid().send(.{ "cmd", "navigate", .{ .file = file_name } });
        self.logger.print("restart flow to use changed key bindings", .{});
    }
    pub const open_keybind_config_meta = .{ .description = "Edit key bindings" };

    pub fn run_async(self: *Self, ctx: Ctx) Result {
        var iter = ctx.args.buf;
        var len = try cbor.decodeArrayHeader(&iter);
        if (len < 1)
            return tp.exit_error(error.InvalidRunAsyncArgument, null);

        var cmd: []const u8 = undefined;
        if (!try cbor.matchValue(&iter, cbor.extract(&cmd)))
            return tp.exit_error(error.InvalidRunAsyncArgument, null);
        len -= 1;

        var args = std.ArrayList([]const u8).init(self.allocator);
        defer args.deinit();
        while (len > 0) : (len -= 1) {
            var arg: []const u8 = undefined;
            if (try cbor.matchValue(&iter, cbor.extract_cbor(&arg))) {
                try args.append(arg);
            } else return tp.exit_error(error.InvalidRunAsyncArgument, null);
        }

        var args_cb = std.ArrayList(u8).init(self.allocator);
        defer args_cb.deinit();
        {
            const writer = args_cb.writer();
            try cbor.writeArrayHeader(writer, args.items.len);
            for (args.items) |arg| try writer.writeAll(arg);
        }

        var msg_cb = std.ArrayList(u8).init(self.allocator);
        defer msg_cb.deinit();
        {
            const writer = msg_cb.writer();
            try cbor.writeArrayHeader(writer, 3);
            try cbor.writeValue(writer, "cmd");
            try cbor.writeValue(writer, cmd);
            try writer.writeAll(args_cb.items);
        }
        try tp.self_pid().send_raw(.{ .buf = msg_cb.items });
    }
    pub const run_async_meta = .{};

    pub fn enter_vim_mode(_: *Self, _: Ctx) Result {
        try @import("mode/vim.zig").init();
    }
    pub const enter_vim_mode_meta = .{};

    pub fn exit_vim_mode(_: *Self, _: Ctx) Result {
        @import("mode/vim.zig").deinit();
    }
    pub const exit_vim_mode_meta = .{};

    pub fn enter_helix_mode(_: *Self, _: Ctx) Result {
        try @import("mode/helix.zig").init();
    }
    pub const enter_helix_mode_meta = .{};

    pub fn exit_helix_mode(_: *Self, _: Ctx) Result {
        @import("mode/helix.zig").deinit();
    }
    pub const exit_helix_mode_meta = .{};
};

pub const MiniMode = struct {
    name: []const u8,
    text: []const u8 = "",
    cursor: ?usize = null,
};

pub const Mode = keybind.Mode;
pub const KeybindHints = keybind.KeybindHints;

threadlocal var instance_: ?*Self = null;

pub fn current() *Self {
    return instance_ orelse @panic("tui call out of context");
}

pub fn get_active_editor() ?*@import("editor.zig").Editor {
    if (current().mainview.dynamic_cast(mainview)) |mv_| if (mv_.get_active_editor()) |editor|
        return editor;
    return null;
}

pub fn get_active_selection(allocator: std.mem.Allocator) ?[]u8 {
    const editor = get_active_editor() orelse return null;
    const sel = editor.get_primary().selection orelse return null;
    return editor.get_selection(sel, allocator) catch null;
}

pub fn get_buffer_manager() ?*@import("Buffer").Manager {
    return if (current().mainview.dynamic_cast(mainview)) |mv_| &mv_.buffer_manager else null;
}

fn context_check() void {
    if (instance_ == null) @panic("tui call out of context");
}

pub fn get_mode() []const u8 {
    return if (current().mini_mode) |m|
        m.name
    else if (current().input_mode) |m|
        m.name
    else
        "INI";
}

pub fn get_keybind_mode() ?Mode {
    const self = current();
    return self.input_mode orelse self.delayed_init_input_mode;
}

pub fn reset_drag_context() void {
    const self = current();
    self.drag_source = null;
}

pub fn need_render() void {
    const self = current();
    if (!(self.render_pending or self.frame_clock_running)) {
        self.render_pending = true;
        tp.self_pid().send(.{"render"}) catch {};
    }
}

pub fn resize(self: *Self) void {
    self.mainview.resize(self.screen());
    self.refresh_hover();
    need_render();
}

pub fn stdplane(self: *Self) renderer.Plane {
    return self.rdr.stdplane();
}

pub fn screen(self: *Self) Widget.Box {
    return Widget.Box.from(self.rdr.stdplane());
}

pub fn get_theme_by_name(name: []const u8) ?Widget.Theme {
    for (Widget.themes) |theme| {
        if (std.mem.eql(u8, theme.name, name))
            return theme;
    }
    return null;
}

pub fn get_next_theme_by_name(name: []const u8) Widget.Theme {
    var next = false;
    for (Widget.themes) |theme| {
        if (next)
            return theme;
        if (std.mem.eql(u8, theme.name, name))
            next = true;
    }
    return Widget.themes[0];
}

pub fn get_prev_theme_by_name(name: []const u8) Widget.Theme {
    var prev: ?Widget.Theme = null;
    for (Widget.themes) |theme| {
        if (std.mem.eql(u8, theme.name, name))
            return prev orelse Widget.themes[Widget.themes.len - 1];
        prev = theme;
    }
    return Widget.themes[Widget.themes.len - 1];
}

pub fn find_scope_style(theme: *const Widget.Theme, scope: []const u8) ?Widget.Theme.Token {
    return if (find_scope_fallback(scope)) |tm_scope|
        scope_to_theme_token(theme, tm_scope) orelse
            scope_to_theme_token(theme, scope)
    else
        scope_to_theme_token(theme, scope);
}

fn scope_to_theme_token(theme: *const Widget.Theme, document_scope: []const u8) ?Widget.Theme.Token {
    var idx = theme.tokens.len - 1;
    var matched: ?Widget.Theme.Token = null;
    var done = false;
    while (!done) : (if (idx == 0) {
        done = true;
    } else {
        idx -= 1;
    }) {
        const token = theme.tokens[idx];
        const theme_scope = Widget.scopes[token.id];
        const last_matched_scope = if (matched) |tok| Widget.scopes[tok.id] else "";
        if (theme_scope.len < last_matched_scope.len) continue;
        if (theme_scope.len < document_scope.len and document_scope[theme_scope.len] != '.') continue;
        if (theme_scope.len > document_scope.len) continue;
        const prefix = @min(theme_scope.len, document_scope.len);
        if (std.mem.eql(u8, theme_scope[0..prefix], document_scope[0..prefix]))
            matched = token;
    }
    return matched;
}

fn find_scope_fallback(scope: []const u8) ?[]const u8 {
    for (fallbacks) |fallback| {
        if (fallback.ts.len > scope.len)
            continue;
        if (std.mem.eql(u8, fallback.ts, scope[0..fallback.ts.len]))
            return fallback.tm;
    }
    return null;
}

pub const FallBack = struct { ts: []const u8, tm: []const u8 };
pub const fallbacks: []const FallBack = &[_]FallBack{
    .{ .ts = "namespace", .tm = "entity.name.namespace" },
    .{ .ts = "type.builtin", .tm = "keyword.type" },
    .{ .ts = "type.defaultLibrary", .tm = "support.type" },
    .{ .ts = "type", .tm = "entity.name.type" },
    .{ .ts = "struct", .tm = "storage.type.struct" },
    .{ .ts = "class.defaultLibrary", .tm = "support.class" },
    .{ .ts = "class", .tm = "entity.name.type.class" },
    .{ .ts = "interface", .tm = "entity.name.type.interface" },
    .{ .ts = "enum", .tm = "entity.name.type.enum" },
    .{ .ts = "enumMember", .tm = "variable.other.enummember" },
    .{ .ts = "constant", .tm = "entity.name.constant" },
    .{ .ts = "function.defaultLibrary", .tm = "support.function" },
    .{ .ts = "function.builtin", .tm = "entity.name.function" },
    .{ .ts = "function.call", .tm = "entity.name.function.function-call" },
    .{ .ts = "function", .tm = "entity.name.function" },
    .{ .ts = "method", .tm = "entity.name.function.member" },
    .{ .ts = "macro", .tm = "entity.name.function.macro" },
    .{ .ts = "variable.readonly.defaultLibrary", .tm = "support.constant" },
    .{ .ts = "variable.readonly", .tm = "variable.other.constant" },
    .{ .ts = "variable.member", .tm = "property" },
    // .{ .ts = "variable.parameter", .tm = "variable" },
    // .{ .ts = "variable", .tm = "entity.name.variable" },
    .{ .ts = "label", .tm = "entity.name.label" },
    .{ .ts = "parameter", .tm = "variable.parameter" },
    .{ .ts = "property.readonly", .tm = "variable.other.constant.property" },
    .{ .ts = "property", .tm = "variable.other.property" },
    .{ .ts = "event", .tm = "variable.other.event" },
    .{ .ts = "attribute", .tm = "keyword" },
    .{ .ts = "number", .tm = "constant.numeric" },
    .{ .ts = "operator", .tm = "keyword.operator" },
    .{ .ts = "boolean", .tm = "keyword.constant.bool" },
    .{ .ts = "string", .tm = "string.quoted.double" },
    .{ .ts = "character", .tm = "string.quoted.single" },
    .{ .ts = "field", .tm = "variable" },
    .{ .ts = "repeat", .tm = "keyword.control.repeat" },
    .{ .ts = "keyword.conditional", .tm = "keyword.control.conditional" },
    .{ .ts = "keyword.repeat", .tm = "keyword.control.repeat" },
    .{ .ts = "keyword.modifier", .tm = "keyword.storage" },
    .{ .ts = "keyword.type", .tm = "keyword.structure" },
    .{ .ts = "keyword.function", .tm = "storage.type.function" },
    .{ .ts = "constant.builtin", .tm = "keyword.constant" },
};

fn set_terminal_style(self: *Self) void {
    if (build_options.gui or self.config.enable_terminal_color_scheme) {
        self.rdr.set_terminal_style(self.theme.editor);
        self.rdr.set_terminal_cursor_color(self.theme.editor_cursor.bg.?);
    }
}

pub fn get_cursor_shape(self: *Self) renderer.CursorShape {
    const shape = if (self.input_mode) |mode| mode.cursor_shape orelse self.default_cursor else self.default_cursor;
    return switch (shape) {
        .default => .default,
        .block_blink => .block_blink,
        .block => .block,
        .underline_blink => .underline_blink,
        .underline => .underline,
        .beam_blink => .beam_blink,
        .beam => .beam,
    };
}

pub fn is_cursor_beam(self: *Self) bool {
    return switch (self.get_cursor_shape()) {
        .beam, .beam_blink => true,
        else => false,
    };
}

<<<<<<< HEAD
pub fn get_selection_style(self: *Self) @import("Buffer").Selection.Style {
    return if (self.input_mode) |mode| mode.selection_style else .normal;
=======
pub fn message(comptime fmt: anytype, args: anytype) void {
    var buf: [256]u8 = undefined;
    tp.self_pid().send(.{ "message", std.fmt.bufPrint(&buf, fmt, args) catch @panic("too large") }) catch {};
>>>>>>> 84655c4f
}<|MERGE_RESOLUTION|>--- conflicted
+++ resolved
@@ -1186,12 +1186,11 @@
     };
 }
 
-<<<<<<< HEAD
 pub fn get_selection_style(self: *Self) @import("Buffer").Selection.Style {
     return if (self.input_mode) |mode| mode.selection_style else .normal;
-=======
+}
+
 pub fn message(comptime fmt: anytype, args: anytype) void {
     var buf: [256]u8 = undefined;
     tp.self_pid().send(.{ "message", std.fmt.bufPrint(&buf, fmt, args) catch @panic("too large") }) catch {};
->>>>>>> 84655c4f
 }