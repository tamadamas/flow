const std = @import("std");
const builtin = @import("builtin");
const tp = @import("thespian");
const cbor = @import("cbor");
const log = @import("log");
const Buffer = @import("Buffer");
const ripgrep = @import("ripgrep");
const tracy = @import("tracy");
const text_manip = @import("text_manip");
const syntax = @import("syntax");
const project_manager = @import("project_manager");
const root_mod = @import("root");

const Plane = @import("renderer").Plane;
const Cell = @import("renderer").Cell;
const input = @import("input");
const command = @import("command");
const EventHandler = @import("EventHandler");

const scrollbar_v = @import("scrollbar_v.zig");
const editor_gutter = @import("editor_gutter.zig");
const Widget = @import("Widget.zig");
const WidgetList = @import("WidgetList.zig");
const tui = @import("tui.zig");

pub const Cursor = Buffer.Cursor;
pub const View = Buffer.View;
pub const Selection = Buffer.Selection;

const Allocator = std.mem.Allocator;
const time = std.time;

const scroll_step_small = 3;
const scroll_cursor_min_border_distance = 5;

const double_click_time_ms = 350;
const syntax_full_reparse_time_limit = 0; // ms (0 = always use incremental)

pub const max_matches = if (builtin.mode == std.builtin.OptimizeMode.Debug) 10_000 else 100_000;
pub const max_match_lines = 15;
pub const max_match_batch = if (builtin.mode == std.builtin.OptimizeMode.Debug) 100 else 1000;
pub const min_diagnostic_view_len = 5;

pub const whitespace = struct {
    pub const char = struct {
        pub const visible = "·";
        pub const blank = " ";
        pub const indent = "│";
        pub const eol = "󰌑"; // alternatives: "$", "⏎", "󰌑", "↩", "↲", "⤶", "󱞱", "󱞲", "⤦", "¬", "␤", "❯", "❮"
        pub const tab_begin = "-";
        pub const tab_end = ">";
    };
};

pub const Match = struct {
    begin: Cursor = Cursor{},
    end: Cursor = Cursor{},
    has_selection: bool = false,
    style: ?Widget.Theme.Style = null,

    const List = std.ArrayList(?Self);
    const Self = @This();

    pub fn from_selection(sel: Selection) Self {
        return .{ .begin = sel.begin, .end = sel.end };
    }

    pub fn to_selection(self: *const Self) Selection {
        return .{ .begin = self.begin, .end = self.end };
    }

    fn nudge_insert(self: *Self, nudge: Selection) void {
        self.begin.nudge_insert(nudge);
        self.end.nudge_insert(nudge);
    }

    fn nudge_delete(self: *Self, nudge: Selection) bool {
        if (!self.begin.nudge_delete(nudge))
            return false;
        return self.end.nudge_delete(nudge);
    }
};

pub const CurSel = struct {
    cursor: Cursor = Cursor{},
    selection: ?Selection = null,

    const List = std.ArrayList(?Self);
    const Self = @This();

    pub inline fn invalid() Self {
        return .{ .cursor = Cursor.invalid() };
    }

    inline fn reset(self: *Self) void {
        self.* = .{};
    }

    fn enable_selection(self: *Self, root: Buffer.Root, metrics: Buffer.Metrics) !*Selection {
        return switch (tui.get_selection_style()) {
            .normal => self.enable_selection_normal(),
            .inclusive => try self.enable_selection_inclusive(root, metrics),
        };
    }

    fn enable_selection_normal(self: *Self) *Selection {
        return if (self.selection) |*sel|
            sel
        else cod: {
            self.selection = Selection.from_cursor(&self.cursor);
            break :cod &self.selection.?;
        };
    }

    fn enable_selection_inclusive(self: *Self, root: Buffer.Root, metrics: Buffer.Metrics) !*Selection {
        return if (self.selection) |*sel|
            sel
        else cod: {
            self.selection = Selection.from_cursor(&self.cursor);
            try self.selection.?.end.move_right(root, metrics);
            break :cod &self.selection.?;
        };
    }

    fn to_inclusive_cursor(self: *const Self, root: Buffer.Root, metrics: Buffer.Metrics) !Cursor {
        var res = self.cursor;
        if (self.selection) |sel| if (!sel.is_reversed())
            try res.move_left(root, metrics);
        return res;
    }

    fn disable_selection(self: *Self, root: Buffer.Root, metrics: Buffer.Metrics) void {
        switch (tui.get_selection_style()) {
            .normal => self.disable_selection_normal(),
            .inclusive => self.disable_selection_inclusive(root, metrics),
        }
    }

    fn disable_selection_normal(self: *Self) void {
        self.selection = null;
    }

    fn disable_selection_inclusive(self: *Self, root: Buffer.Root, metrics: Buffer.Metrics) void {
        if (self.selection) |sel| {
            if (!sel.is_reversed()) self.cursor.move_left(root, metrics) catch {};
            self.selection = null;
        }
    }

    fn check_selection(self: *Self, root: Buffer.Root, metrics: Buffer.Metrics) void {
        if (self.selection) |sel| if (sel.empty()) {
            self.disable_selection(root, metrics);
        };
    }

    fn expand_selection_to_line(self: *Self, root: Buffer.Root, metrics: Buffer.Metrics) !*Selection {
        const sel = try self.enable_selection(root, metrics);
        sel.normalize();
        sel.begin.move_begin();
        if (!(sel.end.row > sel.begin.row and sel.end.col == 0)) {
            sel.end.move_end(root, metrics);
            sel.end.move_right(root, metrics) catch {};
        }
        return sel;
    }

    fn select_node(self: *Self, node: syntax.Node, root: Buffer.Root, metrics: Buffer.Metrics) error{NotFound}!void {
        const range = node.getRange();
        self.selection = .{
            .begin = .{
                .row = range.start_point.row,
                .col = try root.pos_to_width(range.start_point.row, range.start_point.column, metrics),
            },
            .end = .{
                .row = range.end_point.row,
                .col = try root.pos_to_width(range.end_point.row, range.end_point.column, metrics),
            },
        };
        self.cursor = self.selection.?.end;
    }

    fn write(self: *const Self, writer: Buffer.MetaWriter) !void {
        try cbor.writeArrayHeader(writer, 2);
        try self.cursor.write(writer);
        if (self.selection) |sel| {
            try sel.write(writer);
        } else {
            try cbor.writeValue(writer, null);
        }
    }

    fn extract(self: *Self, iter: *[]const u8) !bool {
        var iter2 = iter.*;
        const len = cbor.decodeArrayHeader(&iter2) catch return false;
        if (len != 2) return false;
        if (!try self.cursor.extract(&iter2)) return false;
        var iter3 = iter2;
        if (try cbor.matchValue(&iter3, cbor.null_)) {
            iter2 = iter3;
        } else {
            iter3 = iter2;
            var sel: Selection = .{};
            if (!try sel.extract(&iter3)) return false;
            self.selection = sel;
            iter2 = iter3;
        }
        iter.* = iter2;
        return true;
    }

    fn nudge_insert(self: *Self, nudge: Selection) void {
        if (self.selection) |*sel_| sel_.nudge_insert(nudge);
        self.cursor.nudge_insert(nudge);
    }

    fn nudge_delete(self: *Self, nudge: Selection) bool {
        if (self.selection) |*sel_|
            if (!sel_.nudge_delete(nudge))
                return false;
        return self.cursor.nudge_delete(nudge);
    }
};

pub const Diagnostic = struct {
    source: []const u8,
    code: []const u8,
    message: []const u8,
    severity: i32,
    sel: Selection,

    fn deinit(self: *Diagnostic, allocator: std.mem.Allocator) void {
        allocator.free(self.source);
        allocator.free(self.code);
        allocator.free(self.message);
    }

    pub const Severity = enum { Error, Warning, Information, Hint };
    pub fn get_severity(self: Diagnostic) Severity {
        return to_severity(self.severity);
    }

    pub fn to_severity(sev: i32) Severity {
        return switch (sev) {
            1 => .Error,
            2 => .Warning,
            3 => .Information,
            4 => .Hint,
            else => .Error,
        };
    }
};

pub const Editor = struct {
    const SelectMode = enum {
        char,
        word,
        line,
    };
    const Self = @This();
    pub const Target = Self;

    allocator: Allocator,
    plane: Plane,
    metrics: Buffer.Metrics,
    logger: log.Logger,

    file_path: ?[]const u8,
    buffer: ?*Buffer,
    buffer_manager: *Buffer.Manager,
    lsp_version: usize = 1,
    pause_undo: bool = false,

    cursels: CurSel.List,
    cursels_saved: CurSel.List,
    selection_mode: SelectMode = .char,
    clipboard: ?[]const u8 = null,
    target_column: ?Cursor = null,
    filter_: ?struct {
        before_root: Buffer.Root,
        work_root: Buffer.Root,
        begin: Cursor,
        pos: CurSel,
        old_primary: CurSel,
        old_primary_reversed: bool,
        whole_file: ?std.ArrayList(u8),
        bytes: usize = 0,
        chunks: usize = 0,
        eol_mode: Buffer.EolMode = .lf,
        utf8_sanitized: bool = false,
    } = null,
    matches: Match.List,
    match_token: usize = 0,
    match_done_token: usize = 0,
    last_find_query: ?[]const u8 = null,
    find_history: ?std.ArrayList([]const u8) = null,
    find_operation: ?enum { goto_next_match, goto_prev_match } = null,

    prefix_buf: [8]u8 = undefined,
    prefix: []const u8 = &[_]u8{},

    view: View = View{},
    handlers: EventHandler.List,
    scroll_dest: usize = 0,
    fast_scroll: bool = false,
    jump_mode: bool = false,

    animation_step: usize = 0,
    animation_frame_rate: i64,
    animation_lag: f64,
    animation_last_time: i64,

    enable_terminal_cursor: bool,
    render_whitespace: WhitespaceMode,
    indent_size: usize,
    tab_width: usize,

    last: struct {
        root: ?Buffer.Root = null,
        primary: CurSel = CurSel.invalid(),
        view: View = View.invalid(),
        lines: usize = 0,
        matches: usize = 0,
        cursels: usize = 0,
        dirty: bool = false,
        eol_mode: Buffer.EolMode = .lf,
        utf8_sanitized: bool = false,
    } = .{},

    syntax: ?*syntax = null,
    syntax_no_render: bool = false,
    syntax_report_timing: bool = false,
    syntax_refresh_full: bool = false,
    syntax_last_rendered_root: ?Buffer.Root = null,
    syntax_incremental_reparse: bool = false,

    style_cache: ?StyleCache = null,
    style_cache_theme: []const u8 = "",

    diagnostics: std.ArrayList(Diagnostic),
    diag_errors: usize = 0,
    diag_warnings: usize = 0,
    diag_info: usize = 0,
    diag_hints: usize = 0,

    need_save_after_filter: ?struct {
        then: ?struct {
            cmd: []const u8,
            args: []const u8,
        } = null,
    } = null,

    const WhitespaceMode = enum { indent, leading, eol, tabs, visible, full, none };
    const StyleCache = std.AutoHashMap(u32, ?Widget.Theme.Token);

    const Context = command.Context;
    const Meta = command.Metadata;
    const Result = command.Result;

    pub fn write_state(self: *const Self, writer: Buffer.MetaWriter) !void {
        try cbor.writeArrayHeader(writer, 6);
        try cbor.writeValue(writer, self.file_path orelse "");
        try cbor.writeValue(writer, self.clipboard orelse "");
        try cbor.writeValue(writer, self.last_find_query orelse "");
        if (self.find_history) |history| {
            try cbor.writeArrayHeader(writer, history.items.len);
            for (history.items) |item|
                try cbor.writeValue(writer, item);
        } else {
            try cbor.writeArrayHeader(writer, 0);
        }
        try self.view.write(writer);

        var count_cursels: usize = 0;
        for (self.cursels.items) |*cursel_| if (cursel_.*) |_| {
            count_cursels += 1;
        };
        try cbor.writeArrayHeader(writer, count_cursels);
        for (self.cursels.items) |*cursel_| if (cursel_.*) |*cursel| {
            try cursel.write(writer);
        };
    }

    pub fn extract_state(self: *Self, buf: []const u8, comptime op: enum { none, open_file }) !void {
        tp.trace(tp.channel.debug, .{ "extract_state", self.file_path });
        tp.trace(tp.channel.debug, tp.message{ .buf = buf });
        var file_path: []const u8 = undefined;
        var view_cbor: []const u8 = undefined;
        var cursels_cbor: []const u8 = undefined;
        var clipboard: []const u8 = undefined;
        var query: []const u8 = undefined;
        var find_history: []const u8 = undefined;
        if (!try cbor.match(buf, .{
            tp.extract(&file_path),
            tp.extract(&clipboard),
            tp.extract(&query),
            tp.extract_cbor(&find_history),
            tp.extract_cbor(&view_cbor),
            tp.extract_cbor(&cursels_cbor),
        }))
            return error.RestoreStateMatch;
        if (op == .open_file)
            try self.open(file_path);
        self.clipboard = if (clipboard.len > 0) try self.allocator.dupe(u8, clipboard) else null;
        self.last_find_query = if (query.len > 0) try self.allocator.dupe(u8, clipboard) else null;
        const rows = self.view.rows;
        const cols = self.view.cols;
        if (!try self.view.extract(&view_cbor))
            return error.RestoreView;
        self.scroll_dest = self.view.row;
        self.view.rows = rows;
        self.view.cols = cols;

        if (cursels_cbor.len > 0)
            self.clear_all_cursors();
        var iter = cursels_cbor;
        var len = cbor.decodeArrayHeader(&iter) catch return error.RestoreCurSels;
        while (len > 0) : (len -= 1) {
            var cursel: CurSel = .{};
            if (!(cursel.extract(&iter) catch false)) break;
            (try self.cursels.addOne()).* = cursel;
        }

        len = cbor.decodeArrayHeader(&find_history) catch return error.RestoreFindHistory;
        while (len > 0) : (len -= 1) {
            var value: []const u8 = undefined;
            if (!(cbor.matchValue(&find_history, cbor.extract(&value)) catch return error.RestoreFindHistory))
                return error.RestoreFindHistory;
            self.push_find_history(value);
        }
        self.clamp();
    }

    fn init(self: *Self, allocator: Allocator, n: Plane, buffer_manager: *Buffer.Manager) void {
        const logger = log.logger("editor");
        const frame_rate = tp.env.get().num("frame-rate");
        const indent_size = tui.config().indent_size;
        const tab_width = tui.config().tab_width;
        self.* = Self{
            .allocator = allocator,
            .plane = n,
            .indent_size = indent_size,
            .tab_width = tab_width,
            .metrics = self.plane.metrics(tab_width),
            .logger = logger,
            .file_path = null,
            .buffer = null,
            .buffer_manager = buffer_manager,
            .handlers = EventHandler.List.init(allocator),
            .animation_lag = get_animation_max_lag(),
            .animation_frame_rate = frame_rate,
            .animation_last_time = time.microTimestamp(),
            .cursels = CurSel.List.init(allocator),
            .cursels_saved = CurSel.List.init(allocator),
            .matches = Match.List.init(allocator),
            .enable_terminal_cursor = tui.config().enable_terminal_cursor,
            .render_whitespace = from_whitespace_mode(tui.config().whitespace_mode),
            .diagnostics = std.ArrayList(Diagnostic).init(allocator),
        };
    }

    fn deinit(self: *Self) void {
        var meta = std.ArrayList(u8).init(self.allocator);
        defer meta.deinit();
        if (self.buffer) |_| self.write_state(meta.writer()) catch {};
        for (self.diagnostics.items) |*d| d.deinit(self.diagnostics.allocator);
        self.diagnostics.deinit();
        if (self.syntax) |syn| syn.destroy();
        self.cursels.deinit();
        self.matches.deinit();
        self.handlers.deinit();
        self.logger.deinit();
        if (self.buffer) |p| self.buffer_manager.retire(p, meta.items);
    }

    fn from_whitespace_mode(whitespace_mode: []const u8) WhitespaceMode {
        return if (std.mem.eql(u8, whitespace_mode, "indent"))
            .indent
        else if (std.mem.eql(u8, whitespace_mode, "leading"))
            .leading
        else if (std.mem.eql(u8, whitespace_mode, "eol"))
            .eol
        else if (std.mem.eql(u8, whitespace_mode, "tabs"))
            .tabs
        else if (std.mem.eql(u8, whitespace_mode, "visible"))
            .visible
        else if (std.mem.eql(u8, whitespace_mode, "full"))
            .full
        else
            .none;
    }

    fn need_render(_: *Self) void {
        Widget.need_render();
    }

    fn buf_for_update(self: *Self) !*const Buffer {
        if (!self.pause_undo) {
            self.cursels_saved.clearAndFree();
            self.cursels_saved = try self.cursels.clone();
        }
        return self.buffer orelse error.Stop;
    }

    fn buf_root(self: *const Self) !Buffer.Root {
        return if (self.buffer) |p| p.root else error.Stop;
    }

    fn buf_eol_mode(self: *const Self) !Buffer.EolMode {
        return if (self.buffer) |p| p.file_eol_mode else error.Stop;
    }

    fn buf_utf8_sanitized(self: *const Self) !bool {
        return if (self.buffer) |p| p.file_utf8_sanitized else error.Stop;
    }

    fn buf_a(self: *const Self) !Allocator {
        return if (self.buffer) |p| p.allocator else error.Stop;
    }

    pub fn get_current_root(self: *const Self) ?Buffer.Root {
        return if (self.buffer) |p| p.root else null;
    }

    pub fn handle_resize(self: *Self, pos: Widget.Box) void {
        self.plane.move_yx(@intCast(pos.y), @intCast(pos.x)) catch return;
        self.plane.resize_simple(@intCast(pos.h), @intCast(pos.w)) catch return;
        self.view.rows = pos.h;
        self.view.cols = pos.w;
    }

    fn open(self: *Self, file_path: []const u8) !void {
        const buffer: *Buffer = blk: {
            const frame = tracy.initZone(@src(), .{ .name = "open_file" });
            defer frame.deinit();
            break :blk try self.buffer_manager.open_file(file_path);
        };
        return self.open_buffer(file_path, buffer, null);
    }

    fn open_scratch(self: *Self, file_path: []const u8, content: []const u8, file_type: ?[]const u8) !void {
        const buffer: *Buffer = blk: {
            const frame = tracy.initZone(@src(), .{ .name = "open_scratch" });
            defer frame.deinit();
            break :blk try self.buffer_manager.open_scratch(file_path, content);
        };
        return self.open_buffer(file_path, buffer, file_type);
    }

    fn open_buffer(self: *Self, file_path: []const u8, new_buf: *Buffer, file_type_: ?[]const u8) !void {
        const frame = tracy.initZone(@src(), .{ .name = "open_buffer" });
        defer frame.deinit();
        errdefer self.buffer_manager.retire(new_buf, null);
        self.cancel_all_selections();
        self.get_primary().reset();
        self.file_path = try self.allocator.dupe(u8, file_path);
        if (self.buffer) |_| try self.close();
        self.buffer = new_buf;
        const file_type = file_type_ orelse new_buf.file_type_name;

        if (new_buf.root.lines() > root_mod.max_syntax_lines) {
            self.logger.print("large file threshold {d} lines < file size {d} lines", .{
                root_mod.max_syntax_lines,
                new_buf.root.lines(),
            });
            self.logger.print("syntax highlighting disabled", .{});
            self.syntax_no_render = true;
        }
        self.syntax = syntax: {
            const lang_override = file_type orelse tp.env.get().str("language");
            var content = std.ArrayList(u8).init(self.allocator);
            defer content.deinit();
            {
                const frame_ = tracy.initZone(@src(), .{ .name = "store" });
                defer frame_.deinit();
                try new_buf.root.store(content.writer(), new_buf.file_eol_mode);
            }

            const syn_file_type = blk: {
                const frame_ = tracy.initZone(@src(), .{ .name = "guess" });
                defer frame_.deinit();
                break :blk if (lang_override.len > 0)
                    syntax.FileType.get_by_name(lang_override)
                else
                    syntax.FileType.guess(self.file_path, content.items);
            };

            const syn = blk: {
                const frame_ = tracy.initZone(@src(), .{ .name = "create" });
                defer frame_.deinit();
                break :blk if (syn_file_type) |ft|
                    syntax.create(ft, self.allocator) catch null
                else
                    null;
            };

            if (syn) |syn_| {
                const frame_ = tracy.initZone(@src(), .{ .name = "did_open" });
                defer frame_.deinit();
                project_manager.did_open(
                    file_path,
                    syn_.file_type,
                    self.lsp_version,
                    try content.toOwnedSlice(),
                    new_buf.is_ephemeral(),
                ) catch |e|
                    self.logger.print("project_manager.did_open failed: {any}", .{e});
            }
            break :syntax syn;
        };
        self.syntax_no_render = tp.env.get().is("no-syntax");
        self.syntax_report_timing = tp.env.get().is("syntax-report-timing");

        const ftn = if (self.syntax) |syn| syn.file_type.name else "text";
        const fti = if (self.syntax) |syn| syn.file_type.icon else "🖹";
        const ftc = if (self.syntax) |syn| syn.file_type.color else 0x000000;
        if (self.buffer) |buffer| {
            buffer.file_type_name = ftn;
            buffer.file_type_icon = fti;
            buffer.file_type_color = ftc;
        }

        if (self.buffer) |buffer| if (buffer.get_meta()) |meta| {
            const frame_ = tracy.initZone(@src(), .{ .name = "extract_state" });
            defer frame_.deinit();
            try self.extract_state(meta, .none);
        };
        try self.send_editor_open(file_path, new_buf.file_exists, ftn, fti, ftc);
    }

    fn close(self: *Self) !void {
        var meta = std.ArrayList(u8).init(self.allocator);
        defer meta.deinit();
        self.write_state(meta.writer()) catch {};
        if (self.buffer) |b_mut| self.buffer_manager.retire(b_mut, meta.items);
        self.cancel_all_selections();
        self.buffer = null;
        self.plane.erase();
        self.plane.home();
        tui.rdr().cursor_disable();
        _ = try self.handlers.msg(.{ "E", "close" });
        if (self.syntax) |_| if (self.file_path) |file_path|
            project_manager.did_close(file_path) catch {};
    }

    fn save(self: *Self) !void {
        const b = self.buffer orelse return error.Stop;
        if (b.is_ephemeral()) return self.logger.print_err("save", "ephemeral buffer, use save as", .{});
        if (!b.is_dirty()) return self.logger.print("no changes to save", .{});
        if (self.file_path) |file_path| {
            if (self.buffer) |b_mut| try b_mut.store_to_file_and_clean(file_path);
        } else return error.SaveNoFileName;
        try self.send_editor_save(self.file_path.?);
        self.last.dirty = false;
        self.update_event() catch {};
    }

    fn save_as(self: *Self, file_path: []const u8) !void {
        if (self.buffer) |b_mut| try b_mut.store_to_file_and_clean(file_path);
        if (self.file_path) |old_file_path| self.allocator.free(old_file_path);
        self.file_path = try self.allocator.dupe(u8, file_path);
        try self.send_editor_save(self.file_path.?);
        self.last.dirty = false;
        self.update_event() catch {};
    }

    pub fn push_cursor(self: *Self) !void {
        const primary = self.cursels.getLastOrNull() orelse CurSel{} orelse CurSel{};
        (try self.cursels.addOne()).* = primary;
    }

    pub fn pop_cursor(self: *Self, _: Context) Result {
        if (self.cursels.items.len > 1) {
            const cursel = self.cursels.pop() orelse return orelse return;
            if (cursel.selection) |sel| if (self.find_selection_match(sel)) |match| {
                match.has_selection = false;
            };
        }
        self.clamp();
    }
    pub const pop_cursor_meta: Meta = .{ .description = "Remove last added cursor" };

    pub fn get_primary(self: *const Self) *CurSel {
        var idx = self.cursels.items.len;
        while (idx > 0) : (idx -= 1)
            if (self.cursels.items[idx - 1]) |*primary|
                return primary;
        if (idx == 0) {
            self.logger.print("ERROR: no more cursors", .{});
            (@constCast(self).cursels.addOne() catch |e| switch (e) {
                error.OutOfMemory => @panic("get_primary error.OutOfMemory"),
            }).* = CurSel{};
        }
        return self.get_primary();
    }

    fn store_undo_meta(self: *Self, allocator: Allocator) ![]u8 {
        var meta = std.ArrayList(u8).init(allocator);
        const writer = meta.writer();
        for (self.cursels_saved.items) |*cursel_| if (cursel_.*) |*cursel|
            try cursel.write(writer);
        return meta.toOwnedSlice();
    }

    fn store_current_undo_meta(self: *Self, allocator: Allocator) ![]u8 {
        var meta = std.ArrayList(u8).init(allocator);
        const writer = meta.writer();
        for (self.cursels.items) |*cursel_| if (cursel_.*) |*cursel|
            try cursel.write(writer);
        return meta.toOwnedSlice();
    }

    fn update_buf(self: *Self, root: Buffer.Root) !void {
        const b = self.buffer orelse return error.Stop;
        return self.update_buf_and_eol_mode(root, b.file_eol_mode, b.file_utf8_sanitized);
    }

    fn update_buf_and_eol_mode(self: *Self, root: Buffer.Root, eol_mode: Buffer.EolMode, utf8_sanitized: bool) !void {
        const b = self.buffer orelse return error.Stop;
        var sfa = std.heap.stackFallback(512, self.allocator);
        const allocator = sfa.get();
        if (!self.pause_undo) {
            const meta = try self.store_undo_meta(allocator);
            defer allocator.free(meta);
            try b.store_undo(meta);
        }
        b.update(root);
        b.file_eol_mode = eol_mode;
        b.file_utf8_sanitized = utf8_sanitized;
        try self.send_editor_modified();
    }

    fn restore_undo_redo_meta(self: *Self, meta: []const u8) !void {
        if (meta.len > 0)
            self.clear_all_cursors();
        var iter = meta;
        while (iter.len > 0) {
            var cursel: CurSel = .{};
            if (!try cursel.extract(&iter)) return error.SyntaxError;
            (try self.cursels.addOne()).* = cursel;
        }
    }

    fn restore_undo(self: *Self) !void {
        if (self.pause_undo)
            try self.resume_undo_history(.{});
        if (self.buffer) |b_mut| {
            try self.send_editor_jump_source();
            self.cancel_all_matches();
            var sfa = std.heap.stackFallback(512, self.allocator);
            const allocator = sfa.get();
            const redo_metadata = try self.store_current_undo_meta(allocator);
            defer allocator.free(redo_metadata);
            const meta = b_mut.undo(redo_metadata) catch |e| switch (e) {
                error.Stop => {
                    self.logger.print("nothing to undo", .{});
                    return;
                },
                else => return e,
            };
            try self.restore_undo_redo_meta(meta);
            try self.send_editor_jump_destination();
        }
    }

    fn restore_redo(self: *Self) !void {
        if (self.buffer) |b_mut| {
            try self.send_editor_jump_source();
            self.cancel_all_matches();
            const meta = b_mut.redo() catch |e| switch (e) {
                error.Stop => {
                    self.logger.print("nothing to redo", .{});
                    return;
                },
                else => return e,
            };
            try self.restore_undo_redo_meta(meta);
            try self.send_editor_jump_destination();
        }
    }

    pub fn pause_undo_history(self: *Self, _: Context) Result {
        self.pause_undo = true;
    }
    pub const pause_undo_history_meta: Meta = .{ .description = "Pause undo history" };

    pub fn resume_undo_history(self: *Self, _: Context) Result {
        self.pause_undo = false;
    }
    pub const resume_undo_history_meta: Meta = .{ .description = "Resume undo history" };

    fn find_first_non_ws(root: Buffer.Root, row: usize, metrics: Buffer.Metrics) usize {
        const Ctx = struct {
            col: usize = 0,
            fn walker(ctx_: *anyopaque, egc: []const u8, wcwidth: usize, _: Buffer.Metrics) Buffer.Walker {
                const ctx = @as(*@This(), @ptrCast(@alignCast(ctx_)));
                if (egc[0] == ' ' or egc[0] == '\t') {
                    ctx.col += wcwidth;
                    return Buffer.Walker.keep_walking;
                }
                return Buffer.Walker.stop;
            }
        };
        var ctx: Ctx = .{};
        root.walk_egc_forward(row, Ctx.walker, &ctx, metrics) catch return 0;
        return ctx.col;
    }

    fn write_range(
        self: *const Self,
        root: Buffer.Root,
        sel: Selection,
        writer: anytype,
        map_error: fn (e: anyerror, stack_trace: ?*std.builtin.StackTrace) @TypeOf(writer).Error,
        wcwidth_: ?*usize,
    ) @TypeOf(writer).Error!void {
        const Writer = @TypeOf(writer);
        const Ctx = struct {
            col: usize = 0,
            sel: Selection,
            writer: Writer,
            wcwidth: usize = 0,
            fn walker(ctx_: *anyopaque, egc: []const u8, wcwidth: usize, _: Buffer.Metrics) Buffer.Walker {
                const ctx = @as(*@This(), @ptrCast(@alignCast(ctx_)));
                if (ctx.col < ctx.sel.begin.col) {
                    ctx.col += wcwidth;
                    return Buffer.Walker.keep_walking;
                }
                _ = ctx.writer.write(egc) catch |e| return Buffer.Walker{ .err = e };
                ctx.wcwidth += wcwidth;
                if (egc[0] == '\n') {
                    ctx.col = 0;
                    ctx.sel.begin.col = 0;
                    ctx.sel.begin.row += 1;
                } else {
                    ctx.col += wcwidth;
                    ctx.sel.begin.col += wcwidth;
                }
                return if (ctx.sel.begin.eql(ctx.sel.end))
                    Buffer.Walker.stop
                else
                    Buffer.Walker.keep_walking;
            }
        };

        var ctx: Ctx = .{ .sel = sel, .writer = writer };
        ctx.sel.normalize();
        if (sel.begin.eql(sel.end))
            return;
        root.walk_egc_forward(sel.begin.row, Ctx.walker, &ctx, self.metrics) catch |e| return map_error(e, @errorReturnTrace());
        if (wcwidth_) |p| p.* = ctx.wcwidth;
    }

    pub fn update(self: *Self) void {
        self.update_scroll();
        self.update_event() catch {};
    }

    pub fn render(self: *Self, theme: *const Widget.Theme) bool {
        const frame = tracy.initZone(@src(), .{ .name = "editor render" });
        defer frame.deinit();
        self.update_syntax() catch |e| switch (e) {
            error.Stop => {},
            else => self.logger.err("update_syntax", e),
        };
        if (self.style_cache) |*cache| {
            if (!std.mem.eql(u8, self.style_cache_theme, theme.name)) {
                cache.deinit();
                self.style_cache = StyleCache.init(self.allocator);
                // self.logger.print("style_cache reset {s} -> {s}", .{ self.style_cache_theme, theme.name });
            }
        } else {
            self.style_cache = StyleCache.init(self.allocator);
        }
        self.style_cache_theme = theme.name;
        const cache: *StyleCache = &self.style_cache.?;
        self.render_screen(theme, cache);
        return self.scroll_dest != self.view.row;
    }

    const CellType = enum {
        empty,
        character,
        space,
        tab,
        eol,
        extension,
    };
    const CellMapEntry = struct {
        cell_type: CellType = .empty,
        cursor: bool = false,
    };
    const CellMap = ViewMap(CellMapEntry, .{});

    fn render_screen(self: *Self, theme: *const Widget.Theme, cache: *StyleCache) void {
        const ctx = struct {
            self: *Self,
            buf_row: usize,
            buf_col: usize = 0,
            y: usize = 0,
            x: usize = 0,
            match_idx: usize = 0,
            theme: *const Widget.Theme,
            hl_row: ?usize,
            leading: bool = true,
            cell_map: CellMap,

            fn walker(ctx_: *anyopaque, leaf: *const Buffer.Leaf, _: Buffer.Metrics) Buffer.Walker {
                const ctx = @as(*@This(), @ptrCast(@alignCast(ctx_)));
                const self_ = ctx.self;
                const view = self_.view;
                const n = &self_.plane;

                if (ctx.buf_row > view.row + view.rows)
                    return Buffer.Walker.stop;

                const bufsize = 4095;
                var bufstatic: [bufsize:0]u8 = undefined;
                const len = leaf.buf.len;
                var chunk_alloc: ?[:0]u8 = null;
                var chunk: [:0]u8 = if (len > bufsize) ret: {
                    const ptr = self_.allocator.allocSentinel(u8, len, 0) catch |e| return Buffer.Walker{ .err = e };
                    chunk_alloc = ptr;
                    break :ret ptr;
                } else &bufstatic;
                defer if (chunk_alloc) |p| self_.allocator.free(p);

                @memcpy(chunk[0..leaf.buf.len], leaf.buf);
                chunk[leaf.buf.len] = 0;
                chunk.len = leaf.buf.len;

                while (chunk.len > 0) {
                    if (ctx.buf_col >= view.col + view.cols)
                        break;
                    var cell = n.cell_init();
                    const c = &cell;
                    switch (chunk[0]) {
                        0...8, 10...31, 32, 9 => {},
                        else => ctx.leading = false,
                    }
                    const bytes, const colcount = switch (chunk[0]) {
                        0...8, 10...31 => |code| ctx.self.render_control_code(c, n, code, ctx.theme),
                        32 => ctx.self.render_space(c, n),
                        9 => ctx.self.render_tab(c, n, ctx.buf_col),
                        else => render_egc(c, n, chunk),
                    };
                    if (colcount == 0) {
                        chunk = chunk[bytes..];
                        continue;
                    }
                    var cell_map_val: CellType = switch (chunk[0]) {
                        32 => .space,
                        9 => .tab,
                        else => .character,
                    };
                    if (ctx.hl_row) |hl_row| if (hl_row == ctx.buf_row)
                        self_.render_line_highlight_cell(ctx.theme, c);
                    self_.render_matches(&ctx.match_idx, ctx.theme, c);
                    self_.render_selections(ctx.theme, c);

                    var advance = colcount;
                    if (ctx.buf_col < view.col) {
                        advance = if (ctx.buf_col + advance >= view.col)
                            ctx.buf_col + advance - view.col
                        else
                            0;
                    }
                    if (ctx.buf_col >= view.col) {
                        _ = n.putc(c) catch {};
                        ctx.cell_map.set_yx(ctx.y, ctx.x, .{ .cell_type = cell_map_val });
                        if (cell_map_val == .tab) cell_map_val = .extension;
                        advance -= 1;
                        ctx.x += 1;
                        n.cursor_move_yx(@intCast(ctx.y), @intCast(ctx.x)) catch {};
                    }
                    while (advance > 0) : (advance -= 1) {
                        if (ctx.x >= view.cols) break;
                        var cell_ = n.cell_init();
                        const c_ = &cell_;
                        if (ctx.hl_row) |hl_row| if (hl_row == ctx.buf_row)
                            self_.render_line_highlight_cell(ctx.theme, c_);
                        self_.render_matches(&ctx.match_idx, ctx.theme, c_);
                        self_.render_selections(ctx.theme, c_);
                        _ = n.putc(c_) catch {};
                        ctx.cell_map.set_yx(ctx.y, ctx.x, .{ .cell_type = cell_map_val });
                        if (cell_map_val == .tab) cell_map_val = .extension;
                        ctx.x += 1;
                        n.cursor_move_yx(@intCast(ctx.y), @intCast(ctx.x)) catch {};
                    }
                    ctx.buf_col += colcount;
                    chunk = chunk[bytes..];
                }

                if (leaf.eol) {
                    if (ctx.buf_col >= view.col) {
                        var c = ctx.self.render_eol(n);
                        if (ctx.hl_row) |hl_row| if (hl_row == ctx.buf_row)
                            self_.render_line_highlight_cell(ctx.theme, &c);
                        self_.render_matches(&ctx.match_idx, ctx.theme, &c);
                        self_.render_selections(ctx.theme, &c);
                        _ = n.putc(&c) catch {};
                        var term_cell = render_terminator(n, ctx.theme);
                        if (ctx.hl_row) |hl_row| if (hl_row == ctx.buf_row)
                            self_.render_line_highlight_cell(ctx.theme, &term_cell);
                        _ = n.putc(&term_cell) catch {};
                        ctx.cell_map.set_yx(ctx.y, ctx.x, .{ .cell_type = .eol });
                    }
                    ctx.buf_row += 1;
                    ctx.buf_col = 0;
                    ctx.y += 1;
                    ctx.x = 0;
                    ctx.leading = true;
                    if (ctx.y >= view.rows) return Buffer.Walker.stop;
                    n.cursor_move_yx(@intCast(ctx.y), @intCast(ctx.x)) catch return Buffer.Walker.stop;
                }
                return Buffer.Walker.keep_walking;
            }
        };
        const hl_row: ?usize = if (tui.config().highlight_current_line) blk: {
            if (self.get_primary().selection) |_|
                if (theme.editor_selection.bg) |sel_bg|
                    if (theme.editor_line_highlight.bg) |hl_bg|
                        if (sel_bg.color == hl_bg.color and sel_bg.alpha == hl_bg.alpha)
                            break :blk null;
            break :blk self.get_primary().cursor.row;
        } else null;
        var ctx_: ctx = .{
            .self = self,
            .buf_row = self.view.row,
            .theme = theme,
            .hl_row = hl_row,
            .cell_map = CellMap.init(self.allocator, self.view.rows, self.view.cols) catch @panic("OOM"),
        };
        defer ctx_.cell_map.deinit(self.allocator);
        const root = self.buf_root() catch return;

        {
            const frame = tracy.initZone(@src(), .{ .name = "editor render screen" });
            defer frame.deinit();

            self.plane.set_base_style(theme.editor);
            self.plane.erase();
            if (hl_row) |_|
                self.render_line_highlight(&self.get_primary().cursor, theme) catch {};
            self.plane.home();
            _ = root.walk_from_line_begin_const(self.view.row, ctx.walker, &ctx_, self.metrics) catch {};
        }
        self.render_syntax(theme, cache, root) catch {};
        self.render_cursors(theme, ctx_.cell_map) catch {};
        self.render_whitespace_map(theme, ctx_.cell_map) catch {};
        if (tui.config().inline_diagnostics)
            self.render_diagnostics(theme, hl_row, ctx_.cell_map) catch {};
    }

    fn render_cursors(self: *Self, theme: *const Widget.Theme, cell_map: CellMap) !void {
        const style = tui.get_selection_style();
        const frame = tracy.initZone(@src(), .{ .name = "editor render cursors" });
        defer frame.deinit();
        for (self.cursels.items[0 .. self.cursels.items.len - 1]) |*cursel_| if (cursel_.*) |*cursel| {
            const cursor = try self.get_rendered_cursor(style, cursel);
            try self.render_cursor_secondary(&cursor, theme, cell_map);
        };
        const cursor = try self.get_rendered_cursor(style, self.get_primary());
        try self.render_cursor_primary(&cursor, theme, cell_map);
    }

    fn get_rendered_cursor(self: *Self, style: anytype, cursel: anytype) !Cursor {
        return switch (style) {
            .normal => cursel.cursor,
            .inclusive => try cursel.to_inclusive_cursor(try self.buf_root(), self.metrics),
        };
    }

    fn render_cursor_primary(self: *Self, cursor: *const Cursor, theme: *const Widget.Theme, cell_map: CellMap) !void {
        if (!tui.is_mainview_focused() or !self.enable_terminal_cursor) {
            if (self.screen_cursor(cursor)) |pos| {
                set_cell_map_cursor(cell_map, pos.row, pos.col);
                self.plane.cursor_move_yx(@intCast(pos.row), @intCast(pos.col)) catch return;
                const style = if (tui.is_mainview_focused()) theme.editor_cursor else theme.editor_cursor_secondary;
                self.render_cursor_cell(style);
            }
        } else {
            if (self.screen_cursor(cursor)) |pos| {
                set_cell_map_cursor(cell_map, pos.row, pos.col);
                const y, const x = self.plane.rel_yx_to_abs(@intCast(pos.row), @intCast(pos.col));
                const configured_shape = tui.get_cursor_shape();
                const cursor_shape = if (self.cursels.items.len > 1) switch (configured_shape) {
                    .beam => .block,
                    .beam_blink => .block_blink,
                    .underline => .block,
                    .underline_blink => .block_blink,
                    else => configured_shape,
                } else configured_shape;
                tui.rdr().cursor_enable(y, x, cursor_shape) catch {};
            } else {
                tui.rdr().cursor_disable();
            }
        }
    }

    fn render_cursor_secondary(self: *Self, cursor: *const Cursor, theme: *const Widget.Theme, cell_map: CellMap) !void {
        if (self.screen_cursor(cursor)) |pos| {
            set_cell_map_cursor(cell_map, pos.row, pos.col);
            self.plane.cursor_move_yx(@intCast(pos.row), @intCast(pos.col)) catch return;
            self.render_cursor_cell(theme.editor_cursor_secondary);
        }
    }

    inline fn render_cursor_cell(self: *Self, style: Widget.Theme.Style) void {
        var cell = self.plane.cell_init();
        _ = self.plane.at_cursor_cell(&cell) catch return;
        cell.set_style(style);
        _ = self.plane.putc(&cell) catch {};
    }

    inline fn set_cell_map_cursor(cell_map: CellMap, y: usize, x: usize) void {
        const cell_type = cell_map.get_yx(y, x).cell_type;
        cell_map.set_yx(y, x, .{ .cursor = true, .cell_type = cell_type });
    }

    fn render_line_highlight(self: *Self, cursor: *const Cursor, theme: *const Widget.Theme) !void {
        const row_min = self.view.row;
        const row_max = row_min + self.view.rows;
        if (cursor.row < row_min or row_max < cursor.row)
            return;
        const row = cursor.row - self.view.row;
        for (0..self.view.cols) |i| {
            self.plane.cursor_move_yx(@intCast(row), @intCast(i)) catch return;
            var cell = self.plane.cell_init();
            _ = self.plane.at_cursor_cell(&cell) catch return;
            self.render_line_highlight_cell(theme, &cell);
            _ = self.plane.putc(&cell) catch {};
        }
    }

    fn render_matches(self: *const Self, last_idx: *usize, theme: *const Widget.Theme, cell: *Cell) void {
        var y: c_uint = undefined;
        var x: c_uint = undefined;
        self.plane.cursor_yx(&y, &x);
        while (true) {
            if (last_idx.* >= self.matches.items.len)
                return;
            const sel = if (self.matches.items[last_idx.*]) |sel_| sel_ else {
                last_idx.* += 1;
                continue;
            };
            if (self.is_point_before_selection(sel, y, x))
                return;
            if (self.is_point_in_selection(sel, y, x))
                return self.render_match_cell(theme, cell, sel);
            last_idx.* += 1;
        }
    }

    fn render_selections(self: *const Self, theme: *const Widget.Theme, cell: *Cell) void {
        var y: c_uint = undefined;
        var x: c_uint = undefined;
        self.plane.cursor_yx(&y, &x);

        for (self.cursels.items) |*cursel_| if (cursel_.*) |*cursel|
            if (cursel.selection) |sel_| {
                var sel = sel_;
                sel.normalize();
                if (self.is_point_in_selection(sel, y, x))
                    return self.render_selection_cell(theme, cell);
            };
    }

    fn render_diagnostics(self: *Self, theme: *const Widget.Theme, hl_row: ?usize, cell_map: CellMap) !void {
        for (self.diagnostics.items) |*diag| self.render_diagnostic(diag, theme, hl_row, cell_map);
    }

    fn render_diagnostic(self: *Self, diag: *const Diagnostic, theme: *const Widget.Theme, hl_row: ?usize, cell_map: CellMap) void {
        const screen_width = self.view.cols;
        const pos = self.screen_cursor(&diag.sel.begin) orelse return;
        var style = switch (diag.get_severity()) {
            .Error => theme.editor_error,
            .Warning => theme.editor_warning,
            .Information => theme.editor_information,
            .Hint => theme.editor_hint,
        };
        if (hl_row) |hlr| if (hlr == diag.sel.begin.row) {
            style = .{ .fg = style.fg, .bg = theme.editor_line_highlight.bg };
        };

        self.plane.cursor_move_yx(@intCast(pos.row), @intCast(pos.col)) catch return;
        self.render_diagnostic_cell(style);
        if (diag.sel.begin.row == diag.sel.end.row) {
            var col = pos.col;
            while (col < diag.sel.end.col) : (col += 1) {
                self.plane.cursor_move_yx(@intCast(pos.row), @intCast(col)) catch return;
                self.render_diagnostic_cell(style);
            }
        }
        var space_begin = screen_width;
        while (space_begin > 0) : (space_begin -= 1)
            if (cell_map.get_yx(pos.row, space_begin).cell_type != .empty) break;
        if (screen_width > min_diagnostic_view_len and space_begin < screen_width - min_diagnostic_view_len)
            self.render_diagnostic_message(diag.message, pos.row, screen_width - space_begin, style);
    }

    fn render_diagnostic_message(self: *Self, message_: []const u8, y: usize, max_space: usize, style: Widget.Theme.Style) void {
        self.plane.set_style(style);
        var iter = std.mem.splitScalar(u8, message_, '\n');
        if (iter.next()) |message|
            _ = self.plane.print_aligned_right(@intCast(y), " • {s}", .{message[0..@min(max_space - 3, message.len)]}) catch {};
    }

    inline fn render_diagnostic_cell(self: *Self, style: Widget.Theme.Style) void {
        var cell = self.plane.cell_init();
        _ = self.plane.at_cursor_cell(&cell) catch return;
        cell.set_style(.{ .fs = .undercurl });
        if (style.fg) |ul_col| cell.set_under_color(ul_col.color);
        _ = self.plane.putc(&cell) catch {};
    }

    inline fn render_selection_cell(_: *const Self, theme: *const Widget.Theme, cell: *Cell) void {
        cell.set_style_bg_opaque(theme.editor);
        cell.set_style_bg(theme.editor_selection);
    }

    inline fn render_match_cell(_: *const Self, theme: *const Widget.Theme, cell: *Cell, match: Match) void {
        cell.set_style_bg(if (match.style) |style| style else theme.editor_match);
    }

    inline fn render_line_highlight_cell(_: *const Self, theme: *const Widget.Theme, cell: *Cell) void {
        cell.set_style_bg(theme.editor_line_highlight);
    }

    inline fn render_control_code(self: *const Self, c: *Cell, n: *Plane, code: u8, theme: *const Widget.Theme) struct { usize, usize } {
        const val = Buffer.unicode.control_code_to_unicode(code);
        if (self.render_whitespace == .visible)
            c.set_style(theme.editor_whitespace);
        _ = n.cell_load(c, val) catch {};
        return .{ 1, 1 };
    }

    inline fn render_eol(_: *const Self, n: *Plane) Cell {
        const char = whitespace.char;
        var cell = n.cell_init();
        const c = &cell;
        _ = n.cell_load(c, char.blank) catch {};
        return cell;
    }

    inline fn render_terminator(n: *Plane, theme: *const Widget.Theme) Cell {
        var cell = n.cell_init();
        cell.set_style(theme.editor);
        _ = n.cell_load(&cell, "\u{2003}") catch unreachable;
        return cell;
    }

    inline fn render_space(self: *const Self, c: *Cell, n: *Plane) struct { usize, usize } {
        const char = whitespace.char;
        _ = n.cell_load(c, switch (self.render_whitespace) {
            .visible => char.visible,
            else => char.blank,
        }) catch {};
        return .{ 1, 1 };
    }

    inline fn render_tab(self: *const Self, c: *Cell, n: *Plane, abs_col: usize) struct { usize, usize } {
        const char = whitespace.char;
        const colcount = self.tab_width - (abs_col % self.tab_width);
        _ = n.cell_load(c, char.blank) catch {};
        return .{ 1, colcount };
    }

    inline fn render_egc(c: *Cell, n: *Plane, egc: [:0]const u8) struct { usize, usize } {
        const bytes = n.cell_load(c, egc) catch return .{ 1, 1 };
        const colcount = c.columns();
        return .{ bytes, colcount };
    }

    fn render_syntax(self: *Self, theme: *const Widget.Theme, cache: *StyleCache, root: Buffer.Root) !void {
        const frame = tracy.initZone(@src(), .{ .name = "editor render syntax" });
        defer frame.deinit();
        const syn = self.syntax orelse return;
        const Ctx = struct {
            self: *Self,
            theme: *const Widget.Theme,
            cache: *StyleCache,
            root: Buffer.Root,
            pos_cache: PosToWidthCache,
            last_begin: Cursor = Cursor.invalid(),
            fn cb(ctx: *@This(), range: syntax.Range, scope: []const u8, id: u32, idx: usize, _: *const syntax.Node) error{Stop}!void {
                const sel_ = ctx.pos_cache.range_to_selection(range, ctx.root, ctx.self.metrics) orelse return;

                if (idx > 0) return;
                if (sel_.begin.eql(ctx.last_begin)) return;
                ctx.last_begin = sel_.begin;
                const style_ = style_cache_lookup(ctx.theme, ctx.cache, scope, id);
                const style = if (style_) |sty| sty.style else return;
                var sel = sel_;

                if (sel.end.row < ctx.self.view.row) return;
                if (sel.begin.row > ctx.self.view.row + ctx.self.view.rows) return;
                if (sel.begin.row < ctx.self.view.row) sel.begin.row = ctx.self.view.row;
                if (sel.end.row > ctx.self.view.row + ctx.self.view.rows) sel.end.row = ctx.self.view.row + ctx.self.view.rows;

                if (sel.end.col < ctx.self.view.col) return;
                if (sel.begin.col > ctx.self.view.col + ctx.self.view.cols) return;
                if (sel.begin.col < ctx.self.view.col) sel.begin.col = ctx.self.view.col;
                if (sel.end.col > ctx.self.view.col + ctx.self.view.cols) sel.end.col = ctx.self.view.col + ctx.self.view.cols;

                for (sel.begin.row..sel.end.row + 1) |row| {
                    const begin_col = if (row == sel.begin.row) sel.begin.col else 0;
                    const end_col = if (row == sel.end.row) sel.end.col else ctx.self.view.col + ctx.self.view.cols;
                    const y = @max(ctx.self.view.row, row) - ctx.self.view.row;
                    const x = @max(ctx.self.view.col, begin_col) - ctx.self.view.col;
                    const end_x = @max(ctx.self.view.col, end_col) - ctx.self.view.col;
                    if (x >= end_x) return;
                    for (x..end_x) |x_|
                        try ctx.render_cell(y, x_, style);
                }
            }
            fn render_cell(ctx: *@This(), y: usize, x: usize, style: Widget.Theme.Style) !void {
                ctx.self.plane.cursor_move_yx(@intCast(y), @intCast(x)) catch return;
                var cell = ctx.self.plane.cell_init();
                _ = ctx.self.plane.at_cursor_cell(&cell) catch return;
                cell.set_style(style);
                _ = ctx.self.plane.putc(&cell) catch {};
            }
        };
        var ctx: Ctx = .{
            .self = self,
            .theme = theme,
            .cache = cache,
            .root = root,
            .pos_cache = try PosToWidthCache.init(self.allocator),
        };
        defer ctx.pos_cache.deinit();
        const range: syntax.Range = .{
            .start_point = .{ .row = @intCast(self.view.row), .column = 0 },
            .end_point = .{ .row = @intCast(self.view.row + self.view.rows), .column = 0 },
            .start_byte = 0,
            .end_byte = 0,
        };
        return syn.render(&ctx, Ctx.cb, range);
    }

    fn render_whitespace_map(self: *Self, theme: *const Widget.Theme, cell_map: CellMap) !void {
        const char = whitespace.char;
        const frame = tracy.initZone(@src(), .{ .name = "editor whitespace map" });
        defer frame.deinit();
        for (0..cell_map.rows) |y| {
            var leading = true;
            var leading_space = false;
            var tab_error = false;
            for (0..cell_map.cols) |x| {
                const cell_map_entry = cell_map.get_yx(y, x);
                const cell_type = cell_map_entry.cell_type;
                const next_cell_map_entry = cell_map.get_yx(y, x + 1);
                const next_cell_type = next_cell_map_entry.cell_type;
                switch (cell_type) {
                    .space => {
                        leading_space = true;
                        tab_error = false;
                    },
                    .empty, .character, .eol => {
                        leading = false;
                        leading_space = false;
                        tab_error = false;
                    },
                    .tab => {
                        if (leading_space) tab_error = true;
                    },
                    else => {},
                }
                if (cell_type == .character)
                    continue;
                self.plane.cursor_move_yx(@intCast(y), @intCast(x)) catch return;
                var cell = self.plane.cell_init();
                _ = self.plane.at_cursor_cell(&cell) catch return;
                switch (self.render_whitespace) {
                    .indent => {
                        if (leading and x % self.indent_size == 0)
                            cell.cell.char.grapheme = char.indent;
                    },
                    .leading => {
                        if (leading) {
                            if (get_whitespace_char(cell_type, next_cell_type)) |c|
                                cell.cell.char.grapheme = c;
                        }
                    },
                    .eol => {
                        if (cell_type == .eol)
                            cell.cell.char.grapheme = char.eol;
                    },
                    .tabs => {
                        if (cell_type == .tab or cell_type == .extension) {
                            if (get_whitespace_char(cell_type, next_cell_type)) |c|
                                cell.cell.char.grapheme = c;
                        }
                    },
                    .visible => {
                        if (get_whitespace_char(cell_type, next_cell_type)) |c|
                            cell.cell.char.grapheme = c;
                    },
                    .full => {
                        cell.cell.char.grapheme = get_whitespace_char(cell_type, next_cell_type) orelse switch (cell_type) {
                            .eol => char.eol,
                            .empty => "_",
                            else => "#",
                        };
                    },
                    else => {},
                }
                if (tab_error) {
                    cell.set_style_fg(theme.editor_error);
                    if (get_whitespace_char(cell_type, next_cell_type)) |c|
                        cell.cell.char.grapheme = c;
                } else {
                    cell.set_style_fg(theme.editor_whitespace);
                }
                _ = self.plane.putc(&cell) catch {};
            }
            var eol = cell_map.cols;
            while (eol > 0) : (eol -= 1)
                switch (cell_map.get_yx(y, eol).cell_type) {
                    .empty => continue,
                    .eol => break,
                    else => eol = 1,
                };
            if (eol > 0) {
                var trailing = eol;
                while (trailing > 0) : (trailing -= 1) {
                    const cell_map_entry = cell_map.get_yx(y, trailing);
                    switch (cell_map_entry.cell_type) {
                        .space, .tab, .extension, .eol, .empty => {},
                        .character => {
                            trailing += 1;
                            break;
                        },
                    }
                    if (cell_map_entry.cursor)
                        break;
                }
                for (trailing..eol) |x| {
                    const cell_type = cell_map.get_yx(y, x).cell_type;
                    const next_cell_type = cell_map.get_yx(y, x + 1).cell_type;
                    self.plane.cursor_move_yx(@intCast(y), @intCast(x)) catch return;
                    var cell = self.plane.cell_init();
                    _ = self.plane.at_cursor_cell(&cell) catch return;
                    cell.cell.char.grapheme = get_whitespace_char(cell_type, next_cell_type) orelse continue;
                    cell.set_style_fg(theme.editor_error);
                    _ = self.plane.putc(&cell) catch {};
                }
            }
        }
    }

    fn get_whitespace_char(cell_type: CellType, next_cell_type: CellType) ?[]const u8 {
        const char = whitespace.char;
        return switch (cell_type) {
            .space => char.visible,
            .tab => if (next_cell_type != .extension) char.tab_end else char.tab_begin,
            .extension => if (next_cell_type != .extension) char.tab_end else char.tab_begin,
            else => null,
        };
    }

    fn style_cache_lookup(theme: *const Widget.Theme, cache: *StyleCache, scope: []const u8, id: u32) ?Widget.Theme.Token {
        return if (cache.get(id)) |sty| ret: {
            break :ret sty;
        } else ret: {
            const sty = tui.find_scope_style(theme, scope) orelse null;
            cache.put(id, sty) catch {};
            break :ret sty;
        };
    }

    pub fn style_lookup(self: *Self, theme_: ?*const Widget.Theme, scope: []const u8, id: u32) ?Widget.Theme.Token {
        const theme = theme_ orelse return null;
        const cache = &(self.style_cache orelse return null);
        return style_cache_lookup(theme, cache, scope, id);
    }

    inline fn is_point_in_selection(self: *const Self, sel_: anytype, y: c_uint, x: c_uint) bool {
        const sel = sel_;
        const row = self.view.row + y;
        const col = self.view.col + x;
        const b_col: usize = if (sel.begin.row < row) 0 else sel.begin.col;
        const e_col: usize = if (row < sel.end.row) std.math.maxInt(u32) else sel.end.col;
        return sel.begin.row <= row and row <= sel.end.row and b_col <= col and col < e_col;
    }

    inline fn is_point_before_selection(self: *const Self, sel_: anytype, y: c_uint, x: c_uint) bool {
        const sel = sel_;
        const row = self.view.row + y;
        const col = self.view.col + x;
        return row < sel.begin.row or (row == sel.begin.row and col < sel.begin.col);
    }

    inline fn screen_cursor(self: *const Self, cursor: *const Cursor) ?Cursor {
        return if (self.view.is_visible(cursor)) .{
            .row = cursor.row - self.view.row,
            .col = cursor.col - self.view.col,
        } else null;
    }

    inline fn screen_pos_y(self: *Self) usize {
        return self.primary.row - self.view.row;
    }

    inline fn screen_pos_x(self: *Self) usize {
        return self.primary.col - self.view.col;
    }

    fn update_event(self: *Self) !void {
        const primary = self.get_primary();
        const dirty = if (self.buffer) |buf| buf.is_dirty() else false;

        const root: ?Buffer.Root = self.buf_root() catch null;
        const eol_mode = self.buf_eol_mode() catch .lf;
        const utf8_sanitized = self.buf_utf8_sanitized() catch false;
        const lines = if (root) |root_| root_.lines() else 0;

        if (token_from(self.last.root) != token_from(root)) {
            try self.send_editor_update(self.last.root, root, eol_mode);
            self.lsp_version += 1;
        }

        if (self.last.eol_mode != eol_mode or self.last.utf8_sanitized != utf8_sanitized)
            try self.send_editor_eol_mode(eol_mode, utf8_sanitized);

        if (self.last.dirty != dirty)
            try self.send_editor_dirty(dirty);

        if (self.matches.items.len != self.last.matches and self.match_token == self.match_done_token) {
            try self.send_editor_match(self.matches.items.len);
            self.last.matches = self.matches.items.len;
        }

        if (self.cursels.items.len != self.last.cursels) {
            try self.send_editor_cursels(self.cursels.items.len);
            self.last.cursels = self.cursels.items.len;
        }

        if (lines != self.last.lines or !primary.cursor.eql(self.last.primary.cursor))
            try self.send_editor_pos(lines, &primary.cursor);

        if (primary.selection) |primary_selection_| {
            var primary_selection = primary_selection_;
            primary_selection.normalize();
            if (self.last.primary.selection) |last_selection_| {
                var last_selection = last_selection_;
                last_selection.normalize();
                if (!primary_selection.eql(last_selection))
                    try self.send_editor_selection_changed(primary_selection);
            } else try self.send_editor_selection_added(primary_selection);
        } else if (self.last.primary.selection) |_|
            try self.send_editor_selection_removed();

        if (lines != self.last.lines or !self.view.eql(self.last.view))
            try self.send_editor_view(lines, self.view);

        self.last.view = self.view;
        self.last.lines = lines;
        self.last.primary = primary.*;
        self.last.dirty = dirty;
        self.last.root = root;
        self.last.eol_mode = eol_mode;
        self.last.utf8_sanitized = utf8_sanitized;
    }

    fn send_editor_pos(self: *const Self, lines: usize, cursor: *const Cursor) !void {
        _ = try self.handlers.msg(.{ "E", "pos", lines, cursor.row, cursor.col });
    }

    fn send_editor_match(self: *const Self, matches: usize) !void {
        _ = try self.handlers.msg(.{ "E", "match", matches });
    }

    fn send_editor_cursels(self: *const Self, cursels: usize) !void {
        _ = try self.handlers.msg(.{ "E", "cursels", cursels });
    }

    fn send_editor_selection_added(self: *const Self, sel: Selection) !void {
        return self.send_editor_selection_changed(sel);
    }

    fn send_editor_selection_changed(self: *const Self, sel: Selection) !void {
        _ = try self.handlers.msg(.{ "E", "sel", sel.begin.row, sel.begin.col, sel.end.row, sel.end.col });
    }

    fn send_editor_selection_removed(self: *const Self) !void {
        _ = try self.handlers.msg(.{ "E", "sel", "none" });
    }

    fn send_editor_view(self: *const Self, lines: usize, view: View) !void {
        _ = try self.handlers.msg(.{ "E", "view", lines, view.rows, view.row });
    }

    fn send_editor_diagnostics(self: *const Self) !void {
        _ = try self.handlers.msg(.{ "E", "diag", self.diag_errors, self.diag_warnings, self.diag_info, self.diag_hints });
    }

    fn send_editor_modified(self: *Self) !void {
        try self.send_editor_cursel_msg("modified", self.get_primary());
    }

    pub fn send_editor_jump_source(self: *Self) !void {
        try self.send_editor_cursel_msg("jump_source", self.get_primary());
    }

    fn send_editor_jump_destination(self: *Self) !void {
        try self.send_editor_cursel_msg("jump_destination", self.get_primary());
    }

    fn send_editor_cursel_msg(self: *Self, tag: []const u8, cursel: *CurSel) !void {
        const c = cursel.cursor;
        _ = try if (cursel.selection) |s|
            self.handlers.msg(.{ "E", "location", tag, c.row, c.col, s.begin.row, s.begin.col, s.end.row, s.end.col })
        else
            self.handlers.msg(.{ "E", "location", tag, c.row, c.col });
    }

    fn send_editor_open(self: *const Self, file_path: []const u8, file_exists: bool, file_type: []const u8, file_icon: []const u8, file_color: u24) !void {
        _ = try self.handlers.msg(.{ "E", "open", file_path, file_exists, file_type, file_icon, file_color });
    }

    fn send_editor_save(self: *const Self, file_path: []const u8) !void {
        _ = try self.handlers.msg(.{ "E", "save", file_path });
        if (self.syntax) |_| project_manager.did_save(file_path) catch {};
    }

    fn send_editor_dirty(self: *const Self, file_dirty: bool) !void {
        _ = try self.handlers.msg(.{ "E", "dirty", file_dirty });
    }

    fn token_from(p: ?*const anyopaque) usize {
        return if (p) |p_| @intFromPtr(p_) else 0;
    }

    fn send_editor_update(self: *const Self, old_root: ?Buffer.Root, new_root: ?Buffer.Root, eol_mode: Buffer.EolMode) !void {
        _ = try self.handlers.msg(.{ "E", "update", token_from(new_root), token_from(old_root), @intFromEnum(eol_mode) });
        if (self.syntax) |_| if (self.file_path) |file_path| if (old_root != null and new_root != null)
            project_manager.did_change(file_path, self.lsp_version, token_from(new_root), token_from(old_root), eol_mode) catch {};
    }

    fn send_editor_eol_mode(self: *const Self, eol_mode: Buffer.EolMode, utf8_sanitized: bool) !void {
        _ = try self.handlers.msg(.{ "E", "eol_mode", @intFromEnum(eol_mode), utf8_sanitized });
    }

    fn clamp_abs(self: *Self, abs: bool) void {
        var dest: View = self.view;
        dest.clamp(&self.get_primary().cursor, abs);
        self.update_scroll_dest_abs(dest.row);
        self.view.col = dest.col;
    }

    inline fn clamp(self: *Self) void {
        self.clamp_abs(false);
    }

    fn clamp_mouse(self: *Self) void {
        self.clamp_abs(true);
    }

    fn clear_all_cursors(self: *Self) void {
        self.cursels.clearRetainingCapacity();
    }

    fn cursor_count(self: *const Self) usize {
        var count: usize = 0;
        for (self.cursels.items[0..]) |*cursel| if (cursel.*) |_| {
            count += 1;
        };
        return count;
    }

    fn cursor_at(self: *const Self, cursor: Cursor) ?usize {
        for (self.cursels.items[0..], 0..) |*cursel, i| if (cursel.*) |*result|
            if (cursor.eql(result.cursor))
                return i;
        return null;
    }

    fn remove_cursor_at(self: *const Self, cursor: Cursor) bool {
        if (self.cursor_at(cursor)) |i| {
            if (self.cursor_count() > 1) // refuse to remove the last cursor
                self.cursels.items[i] = null;
            return true; // but return true anyway to indicate a cursor was found
        } else return false;
    }

    fn collapse_cursors(self: *Self) void {
        const frame = tracy.initZone(@src(), .{ .name = "collapse cursors" });
        defer frame.deinit();
        var old = self.cursels;
        defer old.deinit();
        self.cursels = CurSel.List.initCapacity(self.allocator, old.items.len) catch return;
        for (old.items[0 .. old.items.len - 1], 0..) |*a_, i| if (a_.*) |*a| {
            for (old.items[i + 1 ..], i + 1..) |*b_, j| if (b_.*) |*b| {
                if (a.cursor.eql(b.cursor))
                    old.items[j] = null;
            };
        };
        for (old.items) |*item_| if (item_.*) |*item| {
            (self.cursels.addOne() catch return).* = item.*;
        };
    }

    fn cancel_all_selections(self: *Self) void {
        var primary = self.get_primary().*;
        primary.disable_selection(self.buf_root() catch return, self.metrics);
        self.cursels.clearRetainingCapacity();
        self.cursels.addOneAssumeCapacity().* = primary;
        for (self.matches.items) |*match_| if (match_.*) |*match| {
            match.has_selection = false;
        };
    }

    fn cancel_all_matches(self: *Self) void {
        self.matches.clearAndFree();
    }

    pub fn clear_matches(self: *Self) void {
        self.cancel_all_matches();
        self.match_token += 1;
        self.match_done_token = self.match_token;
    }

    pub fn init_matches_update(self: *Self) void {
        self.cancel_all_matches();
        self.match_token += 1;
    }

    fn with_cursor_const(root: Buffer.Root, move: cursor_operator_const, cursel: *CurSel, metrics: Buffer.Metrics) error{Stop}!void {
        try move(root, &cursel.cursor, metrics);
    }

    fn with_cursors_const(self: *Self, root: Buffer.Root, move: cursor_operator_const) error{Stop}!void {
        for (self.cursels.items) |*cursel_| if (cursel_.*) |*cursel| {
            cursel.disable_selection(root, self.metrics);
            try with_cursor_const(root, move, cursel, self.metrics);
        };
        self.collapse_cursors();
    }

    fn with_cursor_const_arg(root: Buffer.Root, move: cursor_operator_const_arg, cursel: *CurSel, ctx: Context, metrics: Buffer.Metrics) error{Stop}!void {
        try move(root, &cursel.cursor, ctx, metrics);
    }

    fn with_cursors_const_arg(self: *Self, root: Buffer.Root, move: cursor_operator_const_arg, ctx: Context) error{Stop}!void {
        for (self.cursels.items) |*cursel_| if (cursel_.*) |*cursel| {
            cursel.disable_selection(root, self.metrics);
            try with_cursor_const_arg(root, move, cursel, ctx, self.metrics);
        };
        self.collapse_cursors();
    }

    fn with_cursor_and_view_const(root: Buffer.Root, move: cursor_view_operator_const, cursel: *CurSel, view: *const View, metrics: Buffer.Metrics) error{Stop}!void {
        try move(root, &cursel.cursor, view, metrics);
    }

    fn with_cursors_and_view_const(self: *Self, root: Buffer.Root, move: cursor_view_operator_const, view: *const View) error{Stop}!void {
        var someone_stopped = false;
        for (self.cursels.items) |*cursel_| if (cursel_.*) |*cursel|
            with_cursor_and_view_const(root, move, cursel, view, self.metrics) catch {
                someone_stopped = true;
            };
        self.collapse_cursors();
        return if (someone_stopped) error.Stop else {};
    }

    fn with_cursor(root: Buffer.Root, move: cursor_operator, cursel: *CurSel, allocator: Allocator) error{Stop}!Buffer.Root {
        return try move(root, &cursel.cursor, allocator);
    }

    fn with_selection_const(root: Buffer.Root, move: cursor_operator_const, cursel: *CurSel, metrics: Buffer.Metrics) error{Stop}!void {
        const sel = try cursel.enable_selection(root, metrics);
        try move(root, &sel.end, metrics);
        cursel.cursor = sel.end;
        cursel.check_selection(root, metrics);
    }

    fn with_selections_const(self: *Self, root: Buffer.Root, move: cursor_operator_const) error{Stop}!void {
        var someone_stopped = false;
        for (self.cursels.items) |*cursel_| if (cursel_.*) |*cursel|
            with_selection_const(root, move, cursel, self.metrics) catch {
                someone_stopped = true;
            };
        self.collapse_cursors();
        return if (someone_stopped) error.Stop else {};
    }

    fn with_selection_const_arg(root: Buffer.Root, move: cursor_operator_const_arg, cursel: *CurSel, ctx: Context, metrics: Buffer.Metrics) error{Stop}!void {
        const sel = try cursel.enable_selection(root, metrics);
        try move(root, &sel.end, ctx, metrics);
        cursel.cursor = sel.end;
        cursel.check_selection(root, metrics);
    }

    fn with_selections_const_arg(self: *Self, root: Buffer.Root, move: cursor_operator_const_arg, ctx: Context) error{Stop}!void {
        var someone_stopped = false;
        for (self.cursels.items) |*cursel_| if (cursel_.*) |*cursel|
            with_selection_const_arg(root, move, cursel, ctx, self.metrics) catch {
                someone_stopped = true;
            };
        self.collapse_cursors();
        return if (someone_stopped) error.Stop else {};
    }

    fn with_selection_and_view_const(root: Buffer.Root, move: cursor_view_operator_const, cursel: *CurSel, view: *const View, metrics: Buffer.Metrics) error{Stop}!void {
        const sel = try cursel.enable_selection(root, metrics);
        try move(root, &sel.end, view, metrics);
        cursel.cursor = sel.end;
    }

    fn with_selections_and_view_const(self: *Self, root: Buffer.Root, move: cursor_view_operator_const, view: *const View) error{Stop}!void {
        var someone_stopped = false;
        for (self.cursels.items) |*cursel_| if (cursel_.*) |*cursel|
            with_selection_and_view_const(root, move, cursel, view, self.metrics) catch {
                someone_stopped = true;
            };
        self.collapse_cursors();
        return if (someone_stopped) error.Stop else {};
    }

    fn with_cursel(root: Buffer.Root, op: cursel_operator, cursel: *CurSel, allocator: Allocator) error{Stop}!Buffer.Root {
        return op(root, cursel, allocator);
    }

    fn with_cursels(self: *Self, root_: Buffer.Root, move: cursel_operator, allocator: Allocator) error{Stop}!Buffer.Root {
        var root = root_;
        var someone_stopped = false;
        for (self.cursels.items) |*cursel_| if (cursel_.*) |*cursel| {
            root = with_cursel(root, move, cursel, allocator) catch ret: {
                someone_stopped = true;
                break :ret root;
            };
        };
        self.collapse_cursors();
        return if (someone_stopped) error.Stop else root;
    }

    fn with_cursel_mut(self: *Self, root: Buffer.Root, op: cursel_operator_mut, cursel: *CurSel, allocator: Allocator) error{Stop}!Buffer.Root {
        return op(self, root, cursel, allocator);
    }

    fn with_cursels_mut(self: *Self, root_: Buffer.Root, move: cursel_operator_mut, allocator: Allocator) error{Stop}!Buffer.Root {
        var root = root_;
        var someone_stopped = false;
        for (self.cursels.items) |*cursel_| if (cursel_.*) |*cursel| {
            root = self.with_cursel_mut(root, move, cursel, allocator) catch ret: {
                someone_stopped = true;
                break :ret root;
            };
        };
        self.collapse_cursors();
        return if (someone_stopped) error.Stop else root;
    }

    fn with_cursel_const(root: Buffer.Root, op: cursel_operator_const, cursel: *CurSel) error{Stop}!void {
        return op(root, cursel);
    }

    fn with_cursels_const(self: *Self, root: Buffer.Root, move: cursel_operator_const) error{Stop}!void {
        for (self.cursels.items) |*cursel_| if (cursel_.*) |*cursel|
            with_cursel_const(root, move, cursel) catch return error.Stop;
        self.collapse_cursors();
    }

    fn nudge_insert(self: *Self, nudge: Selection, exclude: *const CurSel, _: usize) void {
        for (self.cursels.items) |*cursel_| if (cursel_.*) |*cursel|
            if (cursel != exclude)
                cursel.nudge_insert(nudge);
        for (self.matches.items) |*match_| if (match_.*) |*match|
            match.nudge_insert(nudge);
    }

    fn nudge_delete(self: *Self, nudge: Selection, exclude: *const CurSel, _: usize) void {
        for (self.cursels.items, 0..) |*cursel_, i| if (cursel_.*) |*cursel|
            if (cursel != exclude)
                if (!cursel.nudge_delete(nudge)) {
                    self.cursels.items[i] = null;
                };
        for (self.matches.items, 0..) |*match_, i| if (match_.*) |*match|
            if (!match.nudge_delete(nudge)) {
                self.matches.items[i] = null;
            };
    }

    fn delete_selection(self: *Self, root: Buffer.Root, cursel: *CurSel, allocator: Allocator) error{Stop}!Buffer.Root {
        var sel: Selection = cursel.selection orelse return error.Stop;
        sel.normalize();
        cursel.cursor = sel.begin;
        cursel.disable_selection_normal();
        var size: usize = 0;
        const root_ = try root.delete_range(sel, allocator, &size, self.metrics);
        self.nudge_delete(sel, cursel, size);
        return root_;
    }

    fn delete_to(self: *Self, move: cursor_operator_const, root_: Buffer.Root, allocator: Allocator) error{Stop}!Buffer.Root {
        var all_stop = true;
        var root = root_;
        for (self.cursels.items) |*cursel_| if (cursel_.*) |*cursel| {
            if (cursel.selection) |_| {
                root = self.delete_selection(root, cursel, allocator) catch continue;
                all_stop = false;
                continue;
            }
            with_selection_const(root, move, cursel, self.metrics) catch continue;
            root = self.delete_selection(root, cursel, allocator) catch continue;
            all_stop = false;
        };

        if (all_stop)
            return error.Stop;
        return root;
    }

    const cursor_predicate = *const fn (root: Buffer.Root, cursor: *Cursor, metrics: Buffer.Metrics) bool;
    const cursor_operator_const = *const fn (root: Buffer.Root, cursor: *Cursor, metrics: Buffer.Metrics) error{Stop}!void;
    const cursor_operator_const_arg = *const fn (root: Buffer.Root, cursor: *Cursor, ctx: Context, metrics: Buffer.Metrics) error{Stop}!void;
    const cursor_view_operator_const = *const fn (root: Buffer.Root, cursor: *Cursor, view: *const View, metrics: Buffer.Metrics) error{Stop}!void;
    const cursel_operator_const = *const fn (root: Buffer.Root, cursel: *CurSel) error{Stop}!void;
    const cursor_operator = *const fn (root: Buffer.Root, cursor: *Cursor, allocator: Allocator) error{Stop}!Buffer.Root;
    const cursel_operator = *const fn (root: Buffer.Root, cursel: *CurSel, allocator: Allocator) error{Stop}!Buffer.Root;
    const cursel_operator_mut = *const fn (self: *Self, root: Buffer.Root, cursel: *CurSel, allocator: Allocator) error{Stop}!Buffer.Root;

    fn is_not_word_char(c: []const u8) bool {
        if (c.len == 0) return true;
        return switch (c[0]) {
            ' ' => true,
            '=' => true,
            '"' => true,
            '\'' => true,
            '\t' => true,
            '\n' => true,
            '/' => true,
            '\\' => true,
            '*' => true,
            ':' => true,
            '.' => true,
            ',' => true,
            '(' => true,
            ')' => true,
            '{' => true,
            '}' => true,
            '[' => true,
            ']' => true,
            ';' => true,
            '|' => true,
            '!' => true,
            '?' => true,
            '&' => true,
            '-' => true,
            '<' => true,
            '>' => true,
            else => false,
        };
    }

    fn is_word_char(c: []const u8) bool {
        return !is_not_word_char(c);
    }

    fn is_word_char_at_cursor(root: Buffer.Root, cursor: *const Cursor, metrics: Buffer.Metrics) bool {
        return cursor.test_at(root, is_word_char, metrics);
    }

    fn is_non_word_char_at_cursor(root: Buffer.Root, cursor: *const Cursor, metrics: Buffer.Metrics) bool {
        return cursor.test_at(root, is_not_word_char, metrics);
    }

    fn is_word_boundary_left(root: Buffer.Root, cursor: *const Cursor, metrics: Buffer.Metrics) bool {
        if (cursor.col == 0)
            return true;
        if (is_non_word_char_at_cursor(root, cursor, metrics))
            return false;
        var next = cursor.*;
        next.move_left(root, metrics) catch return true;
        if (is_non_word_char_at_cursor(root, &next, metrics))
            return true;
        return false;
    }

    fn is_whitespace(c: []const u8) bool {
        return (c.len == 0) or (c[0] == ' ') or (c[0] == '\t');
    }

    fn is_whitespace_or_eol(c: []const u8) bool {
        return is_whitespace(c) or c[0] == '\n';
    }

    fn is_whitespace_at_cursor(root: Buffer.Root, cursor: *const Cursor, metrics: Buffer.Metrics) bool {
        return cursor.test_at(root, is_whitespace, metrics);
    }

    fn is_non_whitespace_at_cursor(root: Buffer.Root, cursor: *const Cursor, metrics: Buffer.Metrics) bool {
        return !cursor.test_at(root, is_whitespace_or_eol, metrics);
    }

    fn is_word_boundary_left_vim(root: Buffer.Root, cursor: *const Cursor, metrics: Buffer.Metrics) bool {
        if (is_whitespace_at_cursor(root, cursor, metrics)) return false;
        var next = cursor.*;
        next.move_left(root, metrics) catch return true;

        const next_is_whitespace = is_whitespace_at_cursor(root, &next, metrics);
        if (next_is_whitespace) return true;

        const curr_is_non_word = is_non_word_char_at_cursor(root, cursor, metrics);
        const next_is_non_word = is_non_word_char_at_cursor(root, &next, metrics);
        return curr_is_non_word != next_is_non_word;
    }

    fn is_non_word_boundary_left(root: Buffer.Root, cursor: *const Cursor, metrics: Buffer.Metrics) bool {
        if (cursor.col == 0)
            return true;
        if (is_word_char_at_cursor(root, cursor, metrics))
            return false;
        var next = cursor.*;
        next.move_left(root, metrics) catch return true;
        if (is_word_char_at_cursor(root, &next, metrics))
            return true;
        return false;
    }

    fn is_word_boundary_right(root: Buffer.Root, cursor: *const Cursor, metrics: Buffer.Metrics) bool {
        const line_width = root.line_width(cursor.row, metrics) catch return true;
        if (cursor.col >= line_width)
            return true;
        if (is_non_word_char_at_cursor(root, cursor, metrics))
            return false;
        var next = cursor.*;
        next.move_right(root, metrics) catch return true;
        if (is_non_word_char_at_cursor(root, &next, metrics))
            return true;
        return false;
    }

    fn is_word_boundary_right_vim(root: Buffer.Root, cursor: *const Cursor, metrics: Buffer.Metrics) bool {
        if (is_whitespace_at_cursor(root, cursor, metrics)) return false;
        var next = cursor.*;
        next.move_right(root, metrics) catch return true;

        const next_is_whitespace = is_whitespace_at_cursor(root, &next, metrics);
        if (next_is_whitespace) return true;

        const curr_is_non_word = is_non_word_char_at_cursor(root, cursor, metrics);
        const next_is_non_word = is_non_word_char_at_cursor(root, &next, metrics);
        return curr_is_non_word != next_is_non_word;
    }

    fn is_non_word_boundary_right(root: Buffer.Root, cursor: *const Cursor, metrics: Buffer.Metrics) bool {
        const line_width = root.line_width(cursor.row, metrics) catch return true;
        if (cursor.col >= line_width)
            return true;
        if (is_word_char_at_cursor(root, cursor, metrics))
            return false;
        var next = cursor.*;
        next.move_right(root, metrics) catch return true;
        if (is_word_char_at_cursor(root, &next, metrics))
            return true;
        return false;
    }

    fn is_eol_left(_: Buffer.Root, cursor: *const Cursor, _: Buffer.Metrics) bool {
        if (cursor.col == 0)
            return true;
        return false;
    }

    fn is_eol_right(root: Buffer.Root, cursor: *const Cursor, metrics: Buffer.Metrics) bool {
        const line_width = root.line_width(cursor.row, metrics) catch return true;
        if (cursor.col >= line_width)
            return true;
        return false;
    }

    fn is_eol_right_vim(root: Buffer.Root, cursor: *const Cursor, metrics: Buffer.Metrics) bool {
        const line_width = root.line_width(cursor.row, metrics) catch return true;
        if (line_width == 0) return true;
        if (cursor.col >= line_width - 1)
            return true;
        return false;
    }

    fn is_eol_vim(root: Buffer.Root, cursor: *const Cursor, metrics: Buffer.Metrics) bool {
        const line_width = root.line_width(cursor.row, metrics) catch return true;
        if (line_width == 0) return true;
        if (cursor.col >= line_width)
            return true;
        return false;
    }

    fn move_cursor_left(root: Buffer.Root, cursor: *Cursor, metrics: Buffer.Metrics) error{Stop}!void {
        try cursor.move_left(root, metrics);
    }

    fn move_cursor_left_until(root: Buffer.Root, cursor: *Cursor, pred: cursor_predicate, metrics: Buffer.Metrics) void {
        while (!pred(root, cursor, metrics))
            move_cursor_left(root, cursor, metrics) catch return;
    }

    fn move_cursor_left_unless(root: Buffer.Root, cursor: *Cursor, pred: cursor_predicate, metrics: Buffer.Metrics) void {
        if (!pred(root, cursor, metrics))
            move_cursor_left(root, cursor, metrics) catch return;
    }

    fn move_cursor_begin(_: Buffer.Root, cursor: *Cursor, _: Buffer.Metrics) !void {
        cursor.move_begin();
    }

    fn smart_move_cursor_begin(root: Buffer.Root, cursor: *Cursor, metrics: Buffer.Metrics) !void {
        const first = find_first_non_ws(root, cursor.row, metrics);
        return if (cursor.col == first) cursor.move_begin() else cursor.move_to(root, cursor.row, first, metrics);
    }

    fn move_cursor_right(root: Buffer.Root, cursor: *Cursor, metrics: Buffer.Metrics) error{Stop}!void {
        try cursor.move_right(root, metrics);
    }

    fn move_cursor_right_until(root: Buffer.Root, cursor: *Cursor, pred: cursor_predicate, metrics: Buffer.Metrics) void {
        while (!pred(root, cursor, metrics))
            move_cursor_right(root, cursor, metrics) catch return;
    }

    fn move_cursor_right_unless(root: Buffer.Root, cursor: *Cursor, pred: cursor_predicate, metrics: Buffer.Metrics) void {
        if (!pred(root, cursor, metrics))
            move_cursor_right(root, cursor, metrics) catch return;
    }

    fn move_cursor_end(root: Buffer.Root, cursor: *Cursor, metrics: Buffer.Metrics) !void {
        cursor.move_end(root, metrics);
    }

    fn move_cursor_end_vim(root: Buffer.Root, cursor: *Cursor, metrics: Buffer.Metrics) !void {
        move_cursor_right_until(root, cursor, is_eol_vim, metrics);
    }

    fn move_cursor_up(root: Buffer.Root, cursor: *Cursor, metrics: Buffer.Metrics) !void {
        cursor.move_up(root, metrics) catch |e| switch (e) {
            error.Stop => cursor.move_begin(),
        };
    }

    fn move_cursor_up_vim(root: Buffer.Root, cursor: *Cursor, metrics: Buffer.Metrics) !void {
        try cursor.move_up(root, metrics);
        if (is_eol_vim(root, cursor, metrics)) try move_cursor_left_vim(root, cursor, metrics);
    }

    fn move_cursor_down(root: Buffer.Root, cursor: *Cursor, metrics: Buffer.Metrics) !void {
        cursor.move_down(root, metrics) catch |e| switch (e) {
            error.Stop => cursor.move_end(root, metrics),
        };
    }

    fn move_cursor_down_vim(root: Buffer.Root, cursor: *Cursor, metrics: Buffer.Metrics) !void {
        try cursor.move_down(root, metrics);
        if (is_eol_vim(root, cursor, metrics)) try move_cursor_left_vim(root, cursor, metrics);
    }

    fn move_cursor_buffer_begin(_: Buffer.Root, cursor: *Cursor, _: Buffer.Metrics) !void {
        cursor.move_buffer_begin();
    }

    fn move_cursor_buffer_end(root: Buffer.Root, cursor: *Cursor, metrics: Buffer.Metrics) !void {
        cursor.move_buffer_end(root, metrics);
    }

    fn move_cursor_page_up(root: Buffer.Root, cursor: *Cursor, view: *const View, metrics: Buffer.Metrics) !void {
        cursor.move_page_up(root, view, metrics);
    }

    fn move_cursor_page_down(root: Buffer.Root, cursor: *Cursor, view: *const View, metrics: Buffer.Metrics) !void {
        cursor.move_page_down(root, view, metrics);
    }

    fn move_cursor_half_page_up(root: Buffer.Root, cursor: *Cursor, view: *const View, metrics: Buffer.Metrics) !void {
        cursor.move_half_page_up(root, view, metrics);
    }

    fn move_cursor_half_page_up_vim(root: Buffer.Root, cursor: *Cursor, view: *const View, metrics: Buffer.Metrics) !void {
        cursor.move_half_page_up(root, view, metrics);
        if (is_eol_vim(root, cursor, metrics)) try move_cursor_left_vim(root, cursor, metrics);
    }

    fn move_cursor_half_page_down(root: Buffer.Root, cursor: *Cursor, view: *const View, metrics: Buffer.Metrics) !void {
        cursor.move_half_page_down(root, view, metrics);
    }

    fn move_cursor_half_page_down_vim(root: Buffer.Root, cursor: *Cursor, view: *const View, metrics: Buffer.Metrics) !void {
        cursor.move_half_page_down(root, view, metrics);
        if (is_eol_vim(root, cursor, metrics)) try move_cursor_left_vim(root, cursor, metrics);
    }

    pub fn primary_click(self: *Self, y: c_int, x: c_int) !void {
        const root = self.buf_root() catch return;
        if (self.fast_scroll) {
            var at: Cursor = .{};
            at.move_abs(root, &self.view, @intCast(y), @intCast(x), self.metrics) catch return;
            if (self.remove_cursor_at(at))
                return;
            try self.push_cursor();
        } else {
            self.cancel_all_selections();
        }
        const primary = self.get_primary();
        primary.disable_selection(root, self.metrics);
        self.selection_mode = .char;
        try self.send_editor_jump_source();
        primary.cursor.move_abs(root, &self.view, @intCast(y), @intCast(x), self.metrics) catch return;
        self.clamp_mouse();
        try self.send_editor_jump_destination();
        if (self.jump_mode) try self.goto_definition(.{});
    }

    pub fn primary_double_click(self: *Self, y: c_int, x: c_int) !void {
        const primary = self.get_primary();
        const root = self.buf_root() catch return;
        primary.disable_selection(root, self.metrics);
        self.selection_mode = .word;
        primary.cursor.move_abs(root, &self.view, @intCast(y), @intCast(x), self.metrics) catch return;
        _ = try self.select_word_at_cursor(primary);
        self.clamp_mouse();
    }

    pub fn primary_triple_click(self: *Self, y: c_int, x: c_int) !void {
        const primary = self.get_primary();
        const root = self.buf_root() catch return;
        primary.disable_selection(root, self.metrics);
        self.selection_mode = .line;
        primary.cursor.move_abs(root, &self.view, @intCast(y), @intCast(x), self.metrics) catch return;
        try self.select_line_at_cursor(primary);
        self.clamp_mouse();
    }

    pub fn primary_drag(self: *Self, y: c_int, x: c_int) void {
        const y_ = if (y < 0) 0 else y;
        const x_ = if (x < 0) 0 else x;
        const primary = self.get_primary();
        const root = self.buf_root() catch return;
        const sel = primary.enable_selection(root, self.metrics) catch return;
        sel.end.move_abs(root, &self.view, @intCast(y_), @intCast(x_), self.metrics) catch return;
        switch (self.selection_mode) {
            .char => {},
            .word => if (sel.begin.right_of(sel.end))
                with_selection_const(root, move_cursor_word_begin, primary, self.metrics) catch return
            else
                with_selection_const(root, move_cursor_word_end, primary, self.metrics) catch return,
            .line => if (sel.begin.right_of(sel.end))
                with_selection_const(root, move_cursor_begin, primary, self.metrics) catch return
            else {
                with_selection_const(root, move_cursor_end, primary, self.metrics) catch return;
                with_selection_const(root, move_cursor_right, primary, self.metrics) catch return;
            },
        }
        primary.cursor = sel.end;
        primary.check_selection(root, self.metrics);
        self.clamp_mouse();
    }

    pub fn drag_to(self: *Self, ctx: Context) Result {
        var y: i32 = 0;
        var x: i32 = 0;
        if (!try ctx.args.match(.{ tp.extract(&y), tp.extract(&x) }))
            return error.InvalidDragToArgument;
        return self.primary_drag(y, x);
    }
    pub const drag_to_meta: Meta = .{ .arguments = &.{ .integer, .integer } };

    pub fn secondary_click(self: *Self, y: c_int, x: c_int) !void {
        return self.primary_drag(y, x);
    }

    pub fn secondary_drag(self: *Self, y: c_int, x: c_int) !void {
        return self.primary_drag(y, x);
    }

    fn get_animation_min_lag() f64 {
        const ms: f64 = @floatFromInt(tui.config().animation_min_lag);
        return @max(ms * 0.001, 0.001); // to seconds
    }

    fn get_animation_max_lag() f64 {
        const ms: f64 = @floatFromInt(tui.config().animation_max_lag);
        return @max(ms * 0.001, 0.001); // to seconds
    }

    fn update_animation_lag(self: *Self) void {
        const ts = time.microTimestamp();
        const tdiff = ts - self.animation_last_time;
        const lag: f64 = @as(f64, @floatFromInt(tdiff)) / time.us_per_s;
        self.animation_lag = @max(@min(lag, get_animation_max_lag()), get_animation_min_lag());
        self.animation_last_time = ts;
        // self.logger.print("update_lag: {d} {d:.2}", .{ lag, self.animation_lag }) catch {};
    }

    fn update_animation_step(self: *Self, dest: usize) void {
        const steps_ = @max(dest, self.view.row) - @min(dest, self.view.row);
        self.update_animation_lag();
        const steps: f64 = @floatFromInt(steps_);
        const frame_rate: f64 = @floatFromInt(self.animation_frame_rate);
        const frame_time: f64 = 1.0 / frame_rate;
        const step_frames = self.animation_lag / frame_time;
        const step: f64 = steps / step_frames;
        self.animation_step = @intFromFloat(step);
        if (self.animation_step == 0) self.animation_step = 1;
    }

    fn update_scroll(self: *Self) void {
        const step = self.animation_step;
        const view = self.view.row;
        const dest = self.scroll_dest;
        if (view == dest) return;
        var row = view;
        if (view < dest) {
            row += step;
            if (dest < row) row = dest;
        } else if (dest < view) {
            row -= if (row < step) row else step;
            if (row < dest) row = dest;
        }
        self.view.row = row;
    }

    fn update_scroll_dest_abs(self: *Self, dest: usize) void {
        const root = self.buf_root() catch return;
        const max_view = if (root.lines() <= scroll_cursor_min_border_distance) 0 else root.lines() - scroll_cursor_min_border_distance;
        self.scroll_dest = @min(dest, max_view);
        self.update_animation_step(dest);
    }

    fn scroll_up(self: *Self) void {
        var dest: View = self.view;
        dest.row = if (dest.row > scroll_step_small) dest.row - scroll_step_small else 0;
        self.update_scroll_dest_abs(dest.row);
    }

    fn scroll_down(self: *Self) void {
        var dest: View = self.view;
        dest.row += scroll_step_small;
        self.update_scroll_dest_abs(dest.row);
    }

    fn scroll_pageup(self: *Self) void {
        var dest: View = self.view;
        dest.row = if (dest.row > dest.rows) dest.row - dest.rows else 0;
        self.update_scroll_dest_abs(dest.row);
    }

    fn scroll_pagedown(self: *Self) void {
        var dest: View = self.view;
        dest.row += dest.rows;
        self.update_scroll_dest_abs(dest.row);
    }

    pub fn scroll_up_pageup(self: *Self, _: Context) Result {
        if (self.fast_scroll)
            self.scroll_pageup()
        else
            self.scroll_up();
    }
    pub const scroll_up_pageup_meta: Meta = .{};

    pub fn scroll_down_pagedown(self: *Self, _: Context) Result {
        if (self.fast_scroll)
            self.scroll_pagedown()
        else
            self.scroll_down();
    }
    pub const scroll_down_pagedown_meta: Meta = .{};

    pub fn scroll_to(self: *Self, row: usize) void {
        self.update_scroll_dest_abs(row);
    }

    fn scroll_view_offset(self: *Self, offset: usize) void {
        const primary = self.get_primary();
        const row = if (primary.cursor.row > offset) primary.cursor.row - offset else 0;
        self.update_scroll_dest_abs(row);
    }

    pub fn scroll_view_center(self: *Self, _: Context) Result {
        return self.scroll_view_offset(self.view.rows / 2);
    }
    pub const scroll_view_center_meta: Meta = .{ .description = "Scroll cursor to center of view" };

    pub fn scroll_view_center_cycle(self: *Self, _: Context) Result {
        const cursor_row = self.get_primary().cursor.row;
        return if (cursor_row == self.view.row + scroll_cursor_min_border_distance)
            self.scroll_view_bottom(.{})
        else if (cursor_row == self.view.row + self.view.rows / 2)
            self.scroll_view_top(.{})
        else
            self.scroll_view_offset(self.view.rows / 2);
    }
    pub const scroll_view_center_cycle_meta: Meta = .{ .description = "Scroll cursor to center/top/bottom of view" };

    pub fn scroll_view_top(self: *Self, _: Context) Result {
        return self.scroll_view_offset(scroll_cursor_min_border_distance);
    }
    pub const scroll_view_top_meta: Meta = .{};

    pub fn scroll_view_bottom(self: *Self, _: Context) Result {
        return self.scroll_view_offset(if (self.view.rows > scroll_cursor_min_border_distance) self.view.rows - scroll_cursor_min_border_distance else 0);
    }
    pub const scroll_view_bottom_meta: Meta = .{};

    fn set_clipboard(self: *Self, text: []const u8) void {
        if (self.clipboard) |old|
            self.allocator.free(old);
        self.clipboard = text;
        if (builtin.os.tag == .windows) {
            @import("renderer").copy_to_windows_clipboard(text) catch |e|
                self.logger.print_err("clipboard", "failed to set clipboard: {any}", .{e});
        } else {
            tui.rdr().copy_to_system_clipboard(text);
        }
    }

    fn set_clipboard_internal(self: *Self, text: []const u8) void {
        if (self.clipboard) |old|
            self.allocator.free(old);
        self.clipboard = text;
    }

    fn copy_selection(root: Buffer.Root, sel: Selection, text_allocator: Allocator, metrics: Buffer.Metrics) ![]u8 {
        var size: usize = 0;
        _ = try root.get_range(sel, null, &size, null, metrics);
        const buf__ = try text_allocator.alloc(u8, size);
        return (try root.get_range(sel, buf__, null, null, metrics)).?;
    }

    pub fn get_selection(self: *const Self, sel: Selection, text_allocator: Allocator) ![]u8 {
        return copy_selection(try self.buf_root(), sel, text_allocator, self.metrics);
    }

    fn copy_word_at_cursor(self: *Self, text_allocator: Allocator) ![]const u8 {
        const root = try self.buf_root();
        const primary = self.get_primary();
        const sel = if (primary.selection) |*sel| sel else try self.select_word_at_cursor(primary);
        return try copy_selection(root, sel.*, text_allocator, self.metrics);
    }

    pub fn cut_selection(self: *Self, root: Buffer.Root, cursel: *CurSel) !struct { []const u8, Buffer.Root } {
        return if (cursel.selection) |sel| ret: {
            var old_selection: Selection = sel;
            old_selection.normalize();
            const cut_text = try copy_selection(root, sel, self.allocator, self.metrics);
            if (cut_text.len > 100) {
                self.logger.print("cut:{s}...", .{std.fmt.fmtSliceEscapeLower(cut_text[0..100])});
            } else {
                self.logger.print("cut:{s}", .{std.fmt.fmtSliceEscapeLower(cut_text)});
            }
            break :ret .{ cut_text, try self.delete_selection(root, cursel, try self.buf_a()) };
        } else error.Stop;
    }

    fn expand_selection_to_all(root: Buffer.Root, sel: *Selection, metrics: Buffer.Metrics) !void {
        try move_cursor_buffer_begin(root, &sel.begin, metrics);
        try move_cursor_buffer_end(root, &sel.end, metrics);
    }

    fn insert(self: *Self, root: Buffer.Root, cursel: *CurSel, s: []const u8, allocator: Allocator) !Buffer.Root {
        var root_ = if (cursel.selection) |_| try self.delete_selection(root, cursel, allocator) else root;
        const cursor = &cursel.cursor;
        const begin = cursel.cursor;
        cursor.row, cursor.col, root_ = try root_.insert_chars(cursor.row, cursor.col, s, allocator, self.metrics);
        cursor.target = cursor.col;
        self.nudge_insert(.{ .begin = begin, .end = cursor.* }, cursel, s.len);
        return root_;
    }

    fn insert_line_vim(self: *Self, root: Buffer.Root, cursel: *CurSel, s: []const u8, allocator: Allocator) !Buffer.Root {
        var root_ = if (cursel.selection) |_| try self.delete_selection(root, cursel, allocator) else root;
        const cursor = &cursel.cursor;
        const begin = cursel.cursor;
        _, _, root_ = try root_.insert_chars(cursor.row, cursor.col, s, allocator, self.metrics);
        cursor.target = cursor.col;
        self.nudge_insert(.{ .begin = begin, .end = cursor.* }, cursel, s.len);
        return root_;
    }

    fn cut_to(self: *Self, move: cursor_operator_const, root_: Buffer.Root) !struct { []const u8, Buffer.Root } {
        var all_stop = true;
        var root = root_;

        var text = std.ArrayList(u8).init(self.allocator);
        var first = true;
        for (self.cursels.items) |*cursel_| if (cursel_.*) |*cursel| {
            if (cursel.selection) |_| {
                const cut_text, root = self.cut_selection(root, cursel) catch continue;
                all_stop = false;
                if (first) {
                    first = false;
                } else {
                    try text.appendSlice("\n");
                }
                try text.appendSlice(cut_text);
                continue;
            }

            with_selection_const(root, move, cursel, self.metrics) catch continue;
            const cut_text, root = self.cut_selection(root, cursel) catch continue;

            if (first) {
                first = false;
            } else {
                try text.appendSlice("\n");
            }
            try text.appendSlice(cut_text);
            all_stop = false;
        };

        if (all_stop)
            return error.Stop;
        return .{ text.items, root };
    }

    pub fn cut_internal_vim(self: *Self, _: Context) Result {
        const primary = self.get_primary();
        const b = self.buf_for_update() catch return;
        var root = b.root;
        var text = std.ArrayList(u8).init(self.allocator);
        if (self.cursels.items.len == 1)
            if (primary.selection) |_| {} else {
                try text.appendSlice("\n");
                const sel = primary.enable_selection(root, self.metrics) catch return;
                try move_cursor_begin(root, &sel.begin, self.metrics);
                try move_cursor_end(root, &sel.end, self.metrics);
                try move_cursor_right(root, &sel.end, self.metrics);
            };
        var first = true;
        for (self.cursels.items) |*cursel_| if (cursel_.*) |*cursel| {
            const cut_text, root = try self.cut_selection(root, cursel);
            if (first) {
                first = false;
            } else {
                try text.appendSlice("\n");
            }
            try text.appendSlice(cut_text);
        };
        try self.update_buf(root);
        self.set_clipboard_internal(text.items);
        self.clamp();
    }
    pub const cut_internal_vim_meta: Meta = .{ .description = "Cut selection or current line to internal clipboard (vim)" };

    pub fn cut(self: *Self, _: Context) Result {
        const primary = self.get_primary();
        const b = self.buf_for_update() catch return;
        var root = b.root;
        if (self.cursels.items.len == 1)
            if (primary.selection) |_| {} else {
                const sel = primary.enable_selection(root, self.metrics) catch return;
                try move_cursor_begin(root, &sel.begin, self.metrics);
                move_cursor_end(root, &sel.end, self.metrics) catch |e| switch (e) {
                    error.Stop => {},
                    else => return e,
                };
                move_cursor_right(root, &sel.end, self.metrics) catch |e| switch (e) {
                    error.Stop => {},
                    else => return e,
                };
            };
        var first = true;
        var text = std.ArrayList(u8).init(self.allocator);
        for (self.cursels.items) |*cursel_| if (cursel_.*) |*cursel| {
            const cut_text, root = try self.cut_selection(root, cursel);
            if (first) {
                first = false;
            } else {
                try text.appendSlice("\n");
            }
            try text.appendSlice(cut_text);
        };
        try self.update_buf(root);
        self.set_clipboard(text.items);
        self.clamp();
    }
    pub const cut_meta: Meta = .{ .description = "Cut selection or current line to clipboard" };

    pub fn copy(self: *Self, _: Context) Result {
        const primary = self.get_primary();
        const root = self.buf_root() catch return;
        var first = true;
        var text = std.ArrayList(u8).init(self.allocator);
        if (self.cursels.items.len == 1)
            if (primary.selection) |_| {} else {
                const sel = primary.enable_selection(root, self.metrics) catch return;
                try move_cursor_begin(root, &sel.begin, self.metrics);
                try move_cursor_end(root, &sel.end, self.metrics);
                try move_cursor_right(root, &sel.end, self.metrics);
            };
        for (self.cursels.items) |*cursel_| if (cursel_.*) |*cursel| {
            if (cursel.selection) |sel| {
                const copy_text = try copy_selection(root, sel, self.allocator, self.metrics);
                if (first) {
                    first = false;
                } else {
                    try text.appendSlice("\n");
                }
                try text.appendSlice(copy_text);
            }
        };
        if (text.items.len > 0) {
            if (text.items.len > 100) {
                self.logger.print("copy:{s}...", .{std.fmt.fmtSliceEscapeLower(text.items[0..100])});
            } else {
                self.logger.print("copy:{s}", .{std.fmt.fmtSliceEscapeLower(text.items)});
            }
            self.set_clipboard(text.items);
        }
    }
    pub const copy_meta: Meta = .{ .description = "Copy selection to clipboard" };

    pub fn copy_internal_vim(self: *Self, _: Context) Result {
        const root = self.buf_root() catch return;
        var first = true;
        var text = std.ArrayList(u8).init(self.allocator);
        for (self.cursels.items) |*cursel_| if (cursel_.*) |*cursel| {
            if (cursel.selection) |sel| {
                const copy_text = try copy_selection(root, sel, self.allocator, self.metrics);
                if (first) {
                    first = false;
                } else {
                    try text.appendSlice("\n");
                }
                try text.appendSlice(copy_text);
            }
        };
        if (text.items.len > 0) {
            if (text.items.len > 100) {
                self.logger.print("copy:{s}...", .{std.fmt.fmtSliceEscapeLower(text.items[0..100])});
            } else {
                self.logger.print("copy:{s}", .{std.fmt.fmtSliceEscapeLower(text.items)});
            }
            self.set_clipboard_internal(text.items);
        }
    }
    pub const copy_internal_vim_meta: Meta = .{ .description = "Copy selection to internal clipboard (vim)" };

    pub fn copy_line_internal_vim(self: *Self, _: Context) Result {
        const primary = self.get_primary();
        const root = self.buf_root() catch return;
        var first = true;
        var text = std.ArrayList(u8).init(self.allocator);
        try text.appendSlice("\n");
        if (primary.selection) |_| {} else {
            const sel = primary.enable_selection(root, self.metrics) catch return;
            try move_cursor_begin(root, &sel.begin, self.metrics);
            try move_cursor_end(root, &sel.end, self.metrics);
            try move_cursor_right(root, &sel.end, self.metrics);
        }
        for (self.cursels.items) |*cursel_| if (cursel_.*) |*cursel| {
            if (cursel.selection) |sel| {
                const copy_text = try copy_selection(root, sel, self.allocator, self.metrics);
                if (first) {
                    first = false;
                } else {
                    try text.appendSlice("\n");
                }
                try text.appendSlice(copy_text);
            }
        };
        if (text.items.len > 0) {
            if (text.items.len > 100) {
                self.logger.print("copy:{s}...", .{std.fmt.fmtSliceEscapeLower(text.items[0..100])});
            } else {
                self.logger.print("copy:{s}", .{std.fmt.fmtSliceEscapeLower(text.items)});
            }
            self.set_clipboard_internal(text.items);
        }
    }
    pub const copy_line_internal_vim_meta: Meta = .{ .description = "Copy line to internal clipboard (vim)" };

    pub fn paste(self: *Self, ctx: Context) Result {
        var text: []const u8 = undefined;
        if (!(ctx.args.buf.len > 0 and try ctx.args.match(.{tp.extract(&text)}))) {
            if (self.clipboard) |text_| text = text_ else return;
        }
        self.logger.print("paste: {d} bytes", .{text.len});
        const b = try self.buf_for_update();
        var root = b.root;
        if (self.cursels.items.len == 1) {
            const primary = self.get_primary();
            root = try self.insert(root, primary, text, b.allocator);
        } else {
            if (std.mem.indexOfScalar(u8, text, '\n')) |_| {
                var pos: usize = 0;
                for (self.cursels.items) |*cursel_| if (cursel_.*) |*cursel| {
                    if (std.mem.indexOfScalarPos(u8, text, pos, '\n')) |next| {
                        root = try self.insert(root, cursel, text[pos..next], b.allocator);
                        pos = next + 1;
                    } else {
                        root = try self.insert(root, cursel, text[pos..], b.allocator);
                        pos = 0;
                    }
                };
            } else {
                for (self.cursels.items) |*cursel_| if (cursel_.*) |*cursel| {
                    root = try self.insert(root, cursel, text, b.allocator);
                };
            }
        }
        try self.update_buf(root);
        self.clamp();
        self.need_render();
    }
    pub const paste_meta: Meta = .{ .description = "Paste from internal clipboard" };

    pub fn paste_internal_vim(self: *Self, ctx: Context) Result {
        var text: []const u8 = undefined;
        if (!(ctx.args.buf.len > 0 and try ctx.args.match(.{tp.extract(&text)}))) {
            if (self.clipboard) |text_| text = text_ else return;
        }

        self.logger.print("paste: {d} bytes", .{text.len});
        const b = try self.buf_for_update();
        var root = b.root;

        if (std.mem.eql(u8, text[text.len - 1 ..], "\n")) text = text[0 .. text.len - 1];

        if (std.mem.indexOfScalar(u8, text, '\n')) |idx| {
            if (idx == 0) {
                for (self.cursels.items) |*cursel_| if (cursel_.*) |*cursel| {
                    try move_cursor_end(root, &cursel.cursor, self.metrics);
                    root = try self.insert(root, cursel, "\n", b.allocator);
                };
                text = text[1..];
            }
            if (self.cursels.items.len == 1) {
                const primary = self.get_primary();
                root = try self.insert_line_vim(root, primary, text, b.allocator);
            } else {
                for (self.cursels.items) |*cursel_| if (cursel_.*) |*cursel| {
                    root = try self.insert_line_vim(root, cursel, text, b.allocator);
                };
            }
        } else {
            if (self.cursels.items.len == 1) {
                const primary = self.get_primary();
                root = try self.insert(root, primary, text, b.allocator);
            } else {
                for (self.cursels.items) |*cursel_| if (cursel_.*) |*cursel| {
                    root = try self.insert(root, cursel, text, b.allocator);
                };
            }
        }

        try self.update_buf(root);
        self.clamp();
        self.need_render();
    }
    pub const paste_internal_vim_meta: Meta = .{ .description = "Paste from internal clipboard (vim)" };

    pub fn delete_forward(self: *Self, _: Context) Result {
        const b = try self.buf_for_update();
        const root = try self.delete_to(move_cursor_right, b.root, b.allocator);
        try self.update_buf(root);
        self.clamp();
    }
    pub const delete_forward_meta: Meta = .{ .description = "Delete next character" };

    pub fn cut_forward_internal(self: *Self, _: Context) Result {
        const b = try self.buf_for_update();
        const text, const root = try self.cut_to(move_cursor_right, b.root);
        self.set_clipboard_internal(text);
        try self.update_buf(root);
        self.clamp();
    }
    pub const cut_forward_internal_meta: Meta = .{ .description = "Cut next character to internal clipboard" };

    pub fn delete_backward(self: *Self, _: Context) Result {
        const b = try self.buf_for_update();
        const root = try self.delete_to(move_cursor_left, b.root, b.allocator);
        try self.update_buf(root);
        self.clamp();
    }
    pub const delete_backward_meta: Meta = .{ .description = "Delete previous character" };

    pub fn smart_delete_backward(self: *Self, _: Context) Result {
        const b = try self.buf_for_update();
        var all_stop = true;
        var root = b.root;

        for (self.cursels.items) |*cursel_| if (cursel_.*) |*cursel| {
            if (cursel.selection) |_| {
                root = self.delete_selection(root, cursel, b.allocator) catch continue;
                all_stop = false;
                continue;
            }
            with_selection_const(root, move_cursor_left, cursel, self.metrics) catch continue;

            if (cursel.selection) |*sel| {
                const egc_left, _, _ = sel.end.egc_at(root, self.metrics) catch {
                    root = self.delete_selection(root, cursel, b.allocator) catch continue;
                    all_stop = false;
                    continue;
                };
                const egc_right, _, _ = sel.begin.egc_at(root, self.metrics) catch {
                    root = self.delete_selection(root, cursel, b.allocator) catch continue;
                    all_stop = false;
                    continue;
                };

                for (Buffer.unicode.char_pairs) |pair| if (std.mem.eql(u8, egc_left, pair[0]) and std.mem.eql(u8, egc_right, pair[1])) {
                    sel.begin.move_right(root, self.metrics) catch {};
                    break;
                };
            }

            root = self.delete_selection(root, cursel, b.allocator) catch continue;
            all_stop = false;
        };

        if (all_stop)
            return error.Stop;

        try self.update_buf(root);
        self.clamp();
    }
    pub const smart_delete_backward_meta = .{ .description = "Delete previous character (smart)" };

    pub fn delete_word_left(self: *Self, _: Context) Result {
        const b = try self.buf_for_update();
        const root = try self.delete_to(move_cursor_word_left_space, b.root, b.allocator);
        try self.update_buf(root);
        self.clamp();
    }
    pub const delete_word_left_meta: Meta = .{ .description = "Delete previous word" };

    pub fn cut_word_left_vim(self: *Self, _: Context) Result {
        const b = try self.buf_for_update();
        const text, const root = try self.cut_to(move_cursor_word_left_vim, b.root);
        self.set_clipboard_internal(text);
        try self.update_buf(root);
        self.clamp();
    }
    pub const cut_word_left_vim_meta: Meta = .{ .description = "Cut previous word to internal clipboard (vim)" };

    pub fn delete_word_right(self: *Self, _: Context) Result {
        const b = try self.buf_for_update();
        const root = try self.delete_to(move_cursor_word_right_space, b.root, b.allocator);
        try self.update_buf(root);
        self.clamp();
    }
    pub const delete_word_right_meta: Meta = .{ .description = "Delete next word" };

    pub fn cut_word_right_vim(self: *Self, _: Context) Result {
        const b = try self.buf_for_update();
        const text, const root = try self.cut_to(move_cursor_word_right_vim, b.root);
        self.set_clipboard_internal(text);
        try self.update_buf(root);
        self.clamp();
    }
    pub const cut_word_right_vim_meta: Meta = .{ .description = "Cut next word to internal clipboard (vim)" };

    pub fn delete_to_begin(self: *Self, _: Context) Result {
        const b = try self.buf_for_update();
        const root = try self.delete_to(move_cursor_begin, b.root, b.allocator);
        try self.update_buf(root);
        self.clamp();
    }
    pub const delete_to_begin_meta: Meta = .{ .description = "Delete to beginning of line" };

    pub fn delete_to_end(self: *Self, _: Context) Result {
        const b = try self.buf_for_update();
        const root = try self.delete_to(move_cursor_end, b.root, b.allocator);
        try self.update_buf(root);
        self.clamp();
    }
    pub const delete_to_end_meta: Meta = .{ .description = "Delete to end of line" };

    pub fn cut_to_end_vim(self: *Self, _: Context) Result {
        const b = try self.buf_for_update();
        const text, const root = try self.cut_to(move_cursor_end_vim, b.root);
        self.set_clipboard_internal(text);
        try self.update_buf(root);
        self.clamp();
    }
    pub const cut_to_end_vim_meta: Meta = .{ .description = "Cut to end of line (vim)" };

    pub fn join_next_line(self: *Self, _: Context) Result {
        const b = try self.buf_for_update();
        try self.with_cursors_const(b.root, move_cursor_end);
        var root = try self.delete_to(move_cursor_right_until_non_whitespace, b.root, b.allocator);
        for (self.cursels.items) |*cursel_| if (cursel_.*) |*cursel| {
            root = try self.insert(root, cursel, " ", b.allocator);
        };
        try self.update_buf(root);
        self.clamp();
    }
    pub const join_next_line_meta: Meta = .{ .description = "Join next line" };

    pub fn move_left(self: *Self, _: Context) Result {
        const root = try self.buf_root();
        self.with_cursors_const(root, move_cursor_left) catch {};
        self.clamp();
    }
    pub const move_left_meta: Meta = .{ .description = "Move cursor left" };

    pub fn move_right(self: *Self, _: Context) Result {
        const root = try self.buf_root();
        self.with_cursors_const(root, move_cursor_right) catch {};
        self.clamp();
    }
    pub const move_right_meta: Meta = .{ .description = "Move cursor right" };

    fn move_cursor_left_vim(root: Buffer.Root, cursor: *Cursor, metrics: Buffer.Metrics) error{Stop}!void {
        move_cursor_left_unless(root, cursor, is_eol_left, metrics);
    }

    fn move_cursor_right_vim(root: Buffer.Root, cursor: *Cursor, metrics: Buffer.Metrics) error{Stop}!void {
        move_cursor_right_unless(root, cursor, is_eol_right_vim, metrics);
    }

    pub fn move_left_vim(self: *Self, _: Context) Result {
        const root = try self.buf_root();
        self.with_cursors_const(root, move_cursor_left_vim) catch {};
        self.clamp();
    }
    pub const move_left_vim_meta: Meta = .{ .description = "Move cursor left (vim)" };

    pub fn move_right_vim(self: *Self, _: Context) Result {
        const root = try self.buf_root();
        self.with_cursors_const(root, move_cursor_right_vim) catch {};
        self.clamp();
    }
    pub const move_right_vim_meta: Meta = .{ .description = "Move cursor right (vim)" };

    fn move_cursor_word_begin(root: Buffer.Root, cursor: *Cursor, metrics: Buffer.Metrics) error{Stop}!void {
        if (is_non_word_char_at_cursor(root, cursor, metrics)) {
            move_cursor_left_until(root, cursor, is_word_boundary_right, metrics);
            try move_cursor_right(root, cursor, metrics);
        } else {
            move_cursor_left_until(root, cursor, is_word_boundary_left, metrics);
        }
    }

    fn move_cursor_word_end(root: Buffer.Root, cursor: *Cursor, metrics: Buffer.Metrics) error{Stop}!void {
        if (is_non_word_char_at_cursor(root, cursor, metrics)) {
            move_cursor_right_until(root, cursor, is_word_boundary_left, metrics);
            try move_cursor_left(root, cursor, metrics);
        } else {
            move_cursor_right_until(root, cursor, is_word_boundary_right, metrics);
        }
        try move_cursor_right(root, cursor, metrics);
    }

    fn move_cursor_word_left(root: Buffer.Root, cursor: *Cursor, metrics: Buffer.Metrics) error{Stop}!void {
        try move_cursor_left(root, cursor, metrics);
        move_cursor_left_until(root, cursor, is_word_boundary_left, metrics);
    }

    fn move_cursor_word_left_vim(root: Buffer.Root, cursor: *Cursor, metrics: Buffer.Metrics) error{Stop}!void {
        try move_cursor_left(root, cursor, metrics);
        move_cursor_left_until(root, cursor, is_word_boundary_left_vim, metrics);
    }

    fn move_cursor_word_left_space(root: Buffer.Root, cursor: *Cursor, metrics: Buffer.Metrics) error{Stop}!void {
        try move_cursor_left(root, cursor, metrics);
        var next = cursor.*;
        next.move_left(root, metrics) catch
            return move_cursor_left_until(root, cursor, is_word_boundary_left, metrics);
        if (is_non_word_char_at_cursor(root, cursor, metrics) and is_non_word_char_at_cursor(root, &next, metrics))
            move_cursor_left_until(root, cursor, is_non_word_boundary_left, metrics)
        else
            move_cursor_left_until(root, cursor, is_word_boundary_left, metrics);
    }

    pub fn move_cursor_word_right(root: Buffer.Root, cursor: *Cursor, metrics: Buffer.Metrics) error{Stop}!void {
        move_cursor_right_until(root, cursor, is_word_boundary_right, metrics);
        try move_cursor_right(root, cursor, metrics);
    }

    pub fn move_cursor_word_right_vim(root: Buffer.Root, cursor: *Cursor, metrics: Buffer.Metrics) error{Stop}!void {
        try move_cursor_right(root, cursor, metrics);
        move_cursor_right_until(root, cursor, is_word_boundary_left_vim, metrics);
    }

    pub fn move_cursor_word_right_end_vim(root: Buffer.Root, cursor: *Cursor, metrics: Buffer.Metrics) error{Stop}!void {
        try move_cursor_right(root, cursor, metrics);
        move_cursor_right_until(root, cursor, is_word_boundary_right_vim, metrics);
    }

    pub fn move_cursor_word_right_space(root: Buffer.Root, cursor: *Cursor, metrics: Buffer.Metrics) error{Stop}!void {
        var next = cursor.*;
        next.move_right(root, metrics) catch {
            move_cursor_right_until(root, cursor, is_word_boundary_right, metrics);
            try move_cursor_right(root, cursor, metrics);
            return;
        };
        if (is_non_word_char_at_cursor(root, cursor, metrics) and is_non_word_char_at_cursor(root, &next, metrics))
            move_cursor_right_until(root, cursor, is_non_word_boundary_right, metrics)
        else
            move_cursor_right_until(root, cursor, is_word_boundary_right, metrics);
        try move_cursor_right(root, cursor, metrics);
    }

    pub fn move_cursor_right_until_non_whitespace(root: Buffer.Root, cursor: *Cursor, metrics: Buffer.Metrics) error{Stop}!void {
        move_cursor_right_until(root, cursor, is_non_whitespace_at_cursor, metrics);
    }

    pub fn move_word_left(self: *Self, _: Context) Result {
        const root = try self.buf_root();
        self.with_cursors_const(root, move_cursor_word_left) catch {};
        self.clamp();
    }
    pub const move_word_left_meta: Meta = .{ .description = "Move cursor left by word" };

    pub fn move_word_left_vim(self: *Self, _: Context) Result {
        const root = try self.buf_root();
        self.with_cursors_const(root, move_cursor_word_left_vim) catch {};
        self.clamp();
    }
    pub const move_word_left_vim_meta: Meta = .{ .description = "Move cursor left by word (vim)" };

    pub fn move_word_right(self: *Self, _: Context) Result {
        const root = try self.buf_root();
        self.with_cursors_const(root, move_cursor_word_right) catch {};
        self.clamp();
    }
    pub const move_word_right_meta: Meta = .{ .description = "Move cursor right by word" };

    pub fn move_word_right_vim(self: *Self, _: Context) Result {
        const root = try self.buf_root();
        self.with_cursors_const(root, move_cursor_word_right_vim) catch {};
        self.clamp();
    }
    pub const move_word_right_vim_meta: Meta = .{ .description = "Move cursor right by word (vim)" };

    pub fn move_word_right_end_vim(self: *Self, _: Context) Result {
        const root = try self.buf_root();
        self.with_cursors_const(root, move_cursor_word_right_end_vim) catch {};
        self.clamp();
    }
    pub const move_word_right_end_vim_meta: Meta = .{ .description = "Move cursor right by end of word (vim)" };

    fn move_cursor_to_char_left(root: Buffer.Root, cursor: *Cursor, ctx: Context, metrics: Buffer.Metrics) error{Stop}!void {
        var egc: []const u8 = undefined;
        if (!(ctx.args.match(.{tp.extract(&egc)}) catch return error.Stop))
            return error.Stop;
        try move_cursor_left(root, cursor, metrics);
        while (true) {
            const curr_egc, _, _ = root.egc_at(cursor.row, cursor.col, metrics) catch return error.Stop;
            if (std.mem.eql(u8, curr_egc, egc))
                return;
            if (is_eol_left(root, cursor, metrics))
                return;
            move_cursor_left(root, cursor, metrics) catch return error.Stop;
        }
    }

    pub fn move_cursor_to_char_right(root: Buffer.Root, cursor: *Cursor, ctx: Context, metrics: Buffer.Metrics) error{Stop}!void {
        var egc: []const u8 = undefined;
        if (!(ctx.args.match(.{tp.extract(&egc)}) catch return error.Stop))
            return error.Stop;
        try move_cursor_right(root, cursor, metrics);
        while (true) {
            const curr_egc, _, _ = root.egc_at(cursor.row, cursor.col, metrics) catch return error.Stop;
            if (std.mem.eql(u8, curr_egc, egc))
                return;
            if (is_eol_right(root, cursor, metrics))
                return;
            move_cursor_right(root, cursor, metrics) catch return error.Stop;
        }
    }

    pub fn move_to_char_left(self: *Self, ctx: Context) Result {
        const root = try self.buf_root();
        self.with_cursors_const_arg(root, move_cursor_to_char_left, ctx) catch {};
        self.clamp();
    }
    pub const move_to_char_left_meta: Meta = .{ .arguments = &.{.integer} };

    pub fn move_to_char_right(self: *Self, ctx: Context) Result {
        const root = try self.buf_root();
        self.with_cursors_const_arg(root, move_cursor_to_char_right, ctx) catch {};
        self.clamp();
    }
    pub const move_to_char_right_meta: Meta = .{ .arguments = &.{.integer} };

    pub fn move_up(self: *Self, _: Context) Result {
        const root = try self.buf_root();
        self.with_cursors_const(root, move_cursor_up) catch {};
        self.clamp();
    }
    pub const move_up_meta: Meta = .{ .description = "Move cursor up" };

    pub fn move_up_vim(self: *Self, _: Context) Result {
        const root = try self.buf_root();
        self.with_cursors_const(root, move_cursor_up_vim) catch {};
        self.clamp();
    }
    pub const move_up_vim_meta: Meta = .{ .description = "Move cursor up (vim)" };

    pub fn add_cursor_up(self: *Self, _: Context) Result {
        try self.push_cursor();
        const primary = self.get_primary();
        const root = try self.buf_root();
        move_cursor_up(root, &primary.cursor, self.metrics) catch {};
        self.clamp();
    }
    pub const add_cursor_up_meta: Meta = .{ .description = "Add cursor up" };

    pub fn move_down(self: *Self, _: Context) Result {
        const root = try self.buf_root();
        self.with_cursors_const(root, move_cursor_down) catch {};
        self.clamp();
    }
    pub const move_down_meta: Meta = .{ .description = "Move cursor down" };

    pub fn move_down_vim(self: *Self, _: Context) Result {
        const root = try self.buf_root();
        self.with_cursors_const(root, move_cursor_down_vim) catch {};
        self.clamp();
    }
    pub const move_down_vim_meta: Meta = .{ .description = "Move cursor down (vim)" };

    pub fn add_cursor_down(self: *Self, _: Context) Result {
        try self.push_cursor();
        const primary = self.get_primary();
        const root = try self.buf_root();
        move_cursor_down(root, &primary.cursor, self.metrics) catch {};
        self.clamp();
    }
    pub const add_cursor_down_meta: Meta = .{ .description = "Add cursor down" };

    pub fn add_cursor_next_match(self: *Self, _: Context) Result {
        try self.send_editor_jump_source();
        if (self.matches.items.len == 0) {
            const root = self.buf_root() catch return;
            self.with_cursors_const(root, move_cursor_word_begin) catch {};
            try self.with_selections_const(root, move_cursor_word_end);
        } else if (self.get_next_match(self.get_primary().cursor)) |match| {
            try self.push_cursor();
            const primary = self.get_primary();
            const root = self.buf_root() catch return;
            primary.selection = match.to_selection();
            match.has_selection = true;
            primary.cursor.move_to(root, match.end.row, match.end.col, self.metrics) catch return;
        }
        self.clamp();
        try self.send_editor_jump_destination();
    }
    pub const add_cursor_next_match_meta: Meta = .{ .description = "Add cursor at next highlighted match" };

    pub fn add_cursor_all_matches(self: *Self, _: Context) Result {
        if (self.matches.items.len == 0) return;
        try self.send_editor_jump_source();
        while (self.get_next_match(self.get_primary().cursor)) |match| {
            try self.push_cursor();
            const primary = self.get_primary();
            const root = self.buf_root() catch return;
            primary.selection = match.to_selection();
            match.has_selection = true;
            primary.cursor.move_to(root, match.end.row, match.end.col, self.metrics) catch return;
        }
        self.clamp();
        try self.send_editor_jump_destination();
    }
    pub const add_cursor_all_matches_meta: Meta = .{ .description = "Add cursors to all highlighted matches" };

    fn add_cursors_to_cursel_line_ends(self: *Self, root: Buffer.Root, cursel: *CurSel) !void {
        const sel = try cursel.enable_selection(root, self.metrics);
        sel.normalize();
        var row = sel.begin.row;
        while (row <= sel.end.row) : (row += 1) {
            const new_cursel = try self.cursels.addOne();
            new_cursel.* = CurSel{
                .selection = null,
                .cursor = .{
                    .row = row,
                    .col = 0,
                },
            };
            new_cursel.*.?.cursor.move_end(root, self.metrics);
        }
    }

    pub fn add_cursors_to_line_ends(self: *Self, _: Context) Result {
        const root = try self.buf_root();
        const cursels = try self.cursels.toOwnedSlice();
        defer self.cursels.allocator.free(cursels);
        for (cursels) |*cursel_| if (cursel_.*) |*cursel|
            try self.add_cursors_to_cursel_line_ends(root, cursel);
        self.collapse_cursors();
        self.clamp();
    }
    pub const add_cursors_to_line_ends_meta: Meta = .{ .description = "Add cursors to all lines in selection" };

    fn pull_cursel_up(self: *Self, root_: Buffer.Root, cursel: *CurSel, allocator: Allocator) error{Stop}!Buffer.Root {
        var root = root_;
        const saved = cursel.*;
        const sel = cursel.expand_selection_to_line(root, self.metrics) catch return error.Stop;
        var sfa = std.heap.stackFallback(4096, self.allocator);
        const cut_text = copy_selection(root, sel.*, sfa.get(), self.metrics) catch return error.Stop;
        defer allocator.free(cut_text);
        root = try self.delete_selection(root, cursel, allocator);
        try cursel.cursor.move_up(root, self.metrics);
        root = self.insert(root, cursel, cut_text, allocator) catch return error.Stop;
        cursel.* = saved;
        try cursel.cursor.move_up(root, self.metrics);
        if (cursel.selection) |*sel_| {
            try sel_.begin.move_up(root, self.metrics);
            try sel_.end.move_up(root, self.metrics);
        }
        return root;
    }

    pub fn pull_up(self: *Self, _: Context) Result {
        const b = try self.buf_for_update();
        const root = try self.with_cursels_mut(b.root, pull_cursel_up, b.allocator);
        try self.update_buf(root);
        self.clamp();
    }
    pub const pull_up_meta: Meta = .{ .description = "Pull line up" };

    fn pull_cursel_down(self: *Self, root_: Buffer.Root, cursel: *CurSel, allocator: Allocator) error{Stop}!Buffer.Root {
        var root = root_;
        const saved = cursel.*;
        const sel = cursel.expand_selection_to_line(root, self.metrics) catch return error.Stop;
        var sfa = std.heap.stackFallback(4096, self.allocator);
        const cut_text = copy_selection(root, sel.*, sfa.get(), self.metrics) catch return error.Stop;
        defer allocator.free(cut_text);
        root = try self.delete_selection(root, cursel, allocator);
        try cursel.cursor.move_down(root, self.metrics);
        root = self.insert(root, cursel, cut_text, allocator) catch return error.Stop;
        cursel.* = saved;
        try cursel.cursor.move_down(root, self.metrics);
        if (cursel.selection) |*sel_| {
            try sel_.begin.move_down(root, self.metrics);
            try sel_.end.move_down(root, self.metrics);
        }
        return root;
    }

    pub fn pull_down(self: *Self, _: Context) Result {
        const b = try self.buf_for_update();
        const root = try self.with_cursels_mut(b.root, pull_cursel_down, b.allocator);
        try self.update_buf(root);
        self.clamp();
    }
    pub const pull_down_meta: Meta = .{ .description = "Pull line down" };

    fn dupe_cursel_up(self: *Self, root_: Buffer.Root, cursel: *CurSel, allocator: Allocator) error{Stop}!Buffer.Root {
        var root = root_;
        const sel: Selection = if (cursel.selection) |sel_| sel_ else Selection.line_from_cursor(cursel.cursor, root, self.metrics);
        cursel.disable_selection(root, self.metrics);
        var sfa = std.heap.stackFallback(4096, self.allocator);
        const text = copy_selection(root, sel, sfa.get(), self.metrics) catch return error.Stop;
        defer allocator.free(text);
        cursel.cursor = sel.begin;
        root = self.insert(root, cursel, text, allocator) catch return error.Stop;
        cursel.selection = .{ .begin = sel.begin, .end = sel.end };
        cursel.cursor = sel.begin;
        return root;
    }

    pub fn dupe_up(self: *Self, _: Context) Result {
        const b = try self.buf_for_update();
        const root = try self.with_cursels_mut(b.root, dupe_cursel_up, b.allocator);
        try self.update_buf(root);
        self.clamp();
    }
    pub const dupe_up_meta: Meta = .{ .description = "Duplicate line or selection up/backwards" };

    fn dupe_cursel_down(self: *Self, root_: Buffer.Root, cursel: *CurSel, allocator: Allocator) error{Stop}!Buffer.Root {
        var root = root_;
        const sel: Selection = if (cursel.selection) |sel_| sel_ else Selection.line_from_cursor(cursel.cursor, root, self.metrics);
        cursel.disable_selection(root, self.metrics);
        var sfa = std.heap.stackFallback(4096, self.allocator);
        const text = copy_selection(root, sel, sfa.get(), self.metrics) catch return error.Stop;
        defer allocator.free(text);
        cursel.cursor = sel.end;
        root = self.insert(root, cursel, text, allocator) catch return error.Stop;
        cursel.selection = .{ .begin = sel.end, .end = cursel.cursor };
        return root;
    }

    pub fn dupe_down(self: *Self, _: Context) Result {
        const b = try self.buf_for_update();
        const root = try self.with_cursels_mut(b.root, dupe_cursel_down, b.allocator);
        try self.update_buf(root);
        self.clamp();
    }
    pub const dupe_down_meta: Meta = .{ .description = "Duplicate line or selection down/forwards" };

    fn toggle_cursel_prefix(self: *Self, root_: Buffer.Root, cursel: *CurSel, allocator: Allocator) error{Stop}!Buffer.Root {
        var root = root_;
        const saved = cursel.*;
        const sel = cursel.expand_selection_to_line(root, self.metrics) catch return error.Stop;
        var sfa = std.heap.stackFallback(4096, self.allocator);
        const alloc = sfa.get();
        const text = copy_selection(root, sel.*, alloc, self.metrics) catch return error.Stop;
        defer allocator.free(text);
        root = try self.delete_selection(root, cursel, allocator);
        const new_text = text_manip.toggle_prefix_in_text(self.prefix, text, alloc) catch return error.Stop;
        root = self.insert(root, cursel, new_text, allocator) catch return error.Stop;
        cursel.* = saved;
        cursel.cursor.clamp_to_buffer(root, self.metrics);
        return root;
    }

    pub fn toggle_prefix(self: *Self, ctx: Context) Result {
        var prefix: []const u8 = undefined;
        if (!try ctx.args.match(.{tp.extract(&prefix)}))
            return;
        @memcpy(self.prefix_buf[0..prefix.len], prefix);
        self.prefix = self.prefix_buf[0..prefix.len];
        const b = try self.buf_for_update();
        const root = try self.with_cursels_mut(b.root, toggle_cursel_prefix, b.allocator);
        try self.update_buf(root);
    }
    pub const toggle_prefix_meta: Meta = .{ .arguments = &.{.string} };

    pub fn toggle_comment(self: *Self, _: Context) Result {
        const comment = if (self.syntax) |syn| syn.file_type.comment else "//";
        return self.toggle_prefix(command.fmt(.{comment}));
    }
    pub const toggle_comment_meta: Meta = .{ .description = "Toggle comment" };

    fn indent_cursor(self: *Self, root: Buffer.Root, cursor: Cursor, allocator: Allocator) error{Stop}!Buffer.Root {
        const space = "                                ";
        var cursel: CurSel = .{};
        cursel.cursor = cursor;
        const cols = self.indent_size - find_first_non_ws(root, cursel.cursor.row, self.metrics) % self.indent_size;
        try move_cursor_begin(root, &cursel.cursor, self.metrics);
        return self.insert(root, &cursel, space[0..cols], allocator) catch return error.Stop;
    }

    fn indent_cursel(self: *Self, root_: Buffer.Root, cursel: *CurSel, allocator: Allocator) error{Stop}!Buffer.Root {
        if (cursel.selection) |*sel_| {
            var root = root_;
            var sel = sel_.*;
            const sel_from_start = sel_.begin.col == 0;
            sel.normalize();
            while (sel.begin.row < sel.end.row) : (sel.begin.row += 1)
                root = try self.indent_cursor(root, sel.begin, allocator);
            if (sel.end.col > 0)
                root = try self.indent_cursor(root, sel.end, allocator);
            if (sel_from_start)
                sel_.begin.col = 0;
            return root;
        } else return try self.indent_cursor(root_, cursel.cursor, allocator);
    }

    pub fn indent(self: *Self, _: Context) Result {
        const b = try self.buf_for_update();
        const root = try self.with_cursels_mut(b.root, indent_cursel, b.allocator);
        try self.update_buf(root);
    }
    pub const indent_meta: Meta = .{ .description = "Indent current line" };

    fn unindent_cursor(self: *Self, root: Buffer.Root, cursor: *Cursor, cursor_protect: ?*Cursor, allocator: Allocator) error{Stop}!Buffer.Root {
        var newroot = root;
        var cursel: CurSel = .{};
        cursel.cursor = cursor.*;
        const first = find_first_non_ws(root, cursel.cursor.row, self.metrics);
        if (first == 0) return error.Stop;
        const off = first % self.indent_size;
        const cols = if (off == 0) self.indent_size else off;
        const sel = cursel.enable_selection(root, self.metrics) catch return error.Stop;
        sel.begin.move_begin();
        try sel.end.move_to(root, sel.end.row, cols, self.metrics);
        var saved = false;
        if (cursor_protect) |cp| if (cp.row == cursor.row and cp.col < cols) {
            cp.col = cols + 1;
            saved = true;
        };
        newroot = try self.delete_selection(root, &cursel, allocator);
        if (cursor_protect) |cp| if (saved) {
            try cp.move_to(root, cp.row, 0, self.metrics);
            cp.clamp_to_buffer(newroot, self.metrics);
        };
        return newroot;
    }

    fn unindent_cursel(self: *Self, root_: Buffer.Root, cursel: *CurSel, allocator: Allocator) error{Stop}!Buffer.Root {
        if (cursel.selection) |sel_| {
            var root = root_;
            var sel = sel_;
            sel.normalize();
            while (sel.begin.row < sel.end.row) : (sel.begin.row += 1)
                root = try self.unindent_cursor(root, &sel.begin, &cursel.cursor, allocator);
            if (sel.end.col > 0)
                root = try self.unindent_cursor(root, &sel.end, &cursel.cursor, allocator);
            return root;
        } else return self.unindent_cursor(root_, &cursel.cursor, &cursel.cursor, allocator);
    }

    fn restore_cursels(self: *Self) void {
        self.cursels.clearAndFree();
        self.cursels = self.cursels_saved.clone() catch return;
    }

    pub fn unindent(self: *Self, _: Context) Result {
        const b = try self.buf_for_update();
        errdefer self.restore_cursels();
        const previous_len = self.cursels.items.len;
        const root = try self.with_cursels_mut(b.root, unindent_cursel, b.allocator);
        if (self.cursels.items.len != previous_len)
            self.restore_cursels();
        try self.update_buf(root);
    }
    pub const unindent_meta: Meta = .{ .description = "Unindent current line" };

    pub fn move_scroll_up(self: *Self, _: Context) Result {
        const root = try self.buf_root();
        self.with_cursors_const(root, move_cursor_up) catch {};
        self.view.move_up() catch {};
        self.clamp();
    }
    pub const move_scroll_up_meta: Meta = .{ .description = "Move and scroll up" };

    pub fn move_scroll_down(self: *Self, _: Context) Result {
        const root = try self.buf_root();
        self.with_cursors_const(root, move_cursor_down) catch {};
        self.view.move_down(root) catch {};
        self.clamp();
    }
    pub const move_scroll_down_meta: Meta = .{ .description = "Move and scroll down" };

    pub fn move_scroll_left(self: *Self, _: Context) Result {
        self.view.move_left() catch {};
    }
    pub const move_scroll_left_meta: Meta = .{ .description = "Scroll left" };

    pub fn move_scroll_right(self: *Self, _: Context) Result {
        self.view.move_right() catch {};
    }
    pub const move_scroll_right_meta: Meta = .{ .description = "Scroll right" };

    pub fn move_scroll_page_up(self: *Self, _: Context) Result {
        if (self.screen_cursor(&self.get_primary().cursor)) |cursor| {
            const root = try self.buf_root();
            self.with_cursors_and_view_const(root, move_cursor_page_up, &self.view) catch {};
            const new_cursor_row = self.get_primary().cursor.row;
            self.update_scroll_dest_abs(if (cursor.row > new_cursor_row) 0 else new_cursor_row - cursor.row);
        } else {
            return self.move_page_up(.{});
        }
    }
    pub const move_scroll_page_up_meta: Meta = .{ .description = "Move and scroll page up" };

    pub fn move_scroll_page_down(self: *Self, _: Context) Result {
        if (self.screen_cursor(&self.get_primary().cursor)) |cursor| {
            const root = try self.buf_root();
            self.with_cursors_and_view_const(root, move_cursor_page_down, &self.view) catch {};
            const new_cursor_row = self.get_primary().cursor.row;
            self.update_scroll_dest_abs(if (cursor.row > new_cursor_row) 0 else new_cursor_row - cursor.row);
        } else {
            return self.move_page_down(.{});
        }
    }
    pub const move_scroll_page_down_meta: Meta = .{ .description = "Move and scroll page down" };

    pub fn move_scroll_half_page_up(self: *Self, _: Context) Result {
        if (self.screen_cursor(&self.get_primary().cursor)) |cursor| {
            const root = try self.buf_root();
            self.with_cursors_and_view_const(root, move_cursor_half_page_up, &self.view) catch {};
            const new_cursor_row = self.get_primary().cursor.row;
            self.update_scroll_dest_abs(if (cursor.row > new_cursor_row) 0 else new_cursor_row - cursor.row);
        } else {
            return self.move_half_page_up(.{});
        }
    }
    pub const move_scroll_half_page_up_meta: Meta = .{ .description = "Move and scroll half a page up" };

    pub fn move_scroll_half_page_up_vim(self: *Self, _: Context) Result {
        if (self.screen_cursor(&self.get_primary().cursor)) |cursor| {
            const root = try self.buf_root();
            self.with_cursors_and_view_const(root, move_cursor_half_page_up_vim, &self.view) catch {};
            const new_cursor_row = self.get_primary().cursor.row;
            self.update_scroll_dest_abs(if (cursor.row > new_cursor_row) 0 else new_cursor_row - cursor.row);
        } else {
            return self.move_half_page_up(.{});
        }
    }
    pub const move_scroll_half_page_up_vim_meta: Meta = .{ .description = "Move and scroll half a page up (vim)" };

    pub fn move_scroll_half_page_down(self: *Self, _: Context) Result {
        if (self.screen_cursor(&self.get_primary().cursor)) |cursor| {
            const root = try self.buf_root();
            self.with_cursors_and_view_const(root, move_cursor_half_page_down, &self.view) catch {};
            const new_cursor_row = self.get_primary().cursor.row;
            self.update_scroll_dest_abs(if (cursor.row > new_cursor_row) 0 else new_cursor_row - cursor.row);
        } else {
            return self.move_half_page_down(.{});
        }
    }
    pub const move_scroll_half_page_down_meta: Meta = .{ .description = "Move and scroll half a page down" };

    pub fn move_scroll_half_page_down_vim(self: *Self, _: Context) Result {
        if (self.screen_cursor(&self.get_primary().cursor)) |cursor| {
            const root = try self.buf_root();
            self.with_cursors_and_view_const(root, move_cursor_half_page_down_vim, &self.view) catch {};
            const new_cursor_row = self.get_primary().cursor.row;
            self.update_scroll_dest_abs(if (cursor.row > new_cursor_row) 0 else new_cursor_row - cursor.row);
        } else {
            return self.move_half_page_down(.{});
        }
    }
    pub const move_scroll_half_page_down_vim_meta: Meta = .{ .description = "Move and scroll half a page down (vim)" };

    pub fn smart_move_begin(self: *Self, _: Context) Result {
        const root = try self.buf_root();
        try self.with_cursors_const(root, smart_move_cursor_begin);
        self.clamp();
    }
    pub const smart_move_begin_meta: Meta = .{ .description = "Move cursor to beginning of line (smart)" };

    pub fn move_begin(self: *Self, _: Context) Result {
        const root = try self.buf_root();
        try self.with_cursors_const(root, move_cursor_begin);
        self.clamp();
    }
    pub const move_begin_meta: Meta = .{ .description = "Move cursor to beginning of line" };

    pub fn move_end(self: *Self, _: Context) Result {
        const root = try self.buf_root();
        try self.with_cursors_const(root, move_cursor_end);
        self.clamp();
    }
    pub const move_end_meta: Meta = .{ .description = "Move cursor to end of line" };

    pub fn move_page_up(self: *Self, _: Context) Result {
        try self.send_editor_jump_source();
        const root = try self.buf_root();
        try self.with_cursors_and_view_const(root, move_cursor_page_up, &self.view);
        self.clamp();
    }
    pub const move_page_up_meta: Meta = .{ .description = "Move cursor page up" };

    pub fn move_page_down(self: *Self, _: Context) Result {
        try self.send_editor_jump_source();
        const root = try self.buf_root();
        try self.with_cursors_and_view_const(root, move_cursor_page_down, &self.view);
        self.clamp();
        try self.send_editor_jump_destination();
    }
    pub const move_page_down_meta: Meta = .{ .description = "Move cursor page down" };

    pub fn move_half_page_up(self: *Self, _: Context) Result {
        try self.send_editor_jump_source();
        const root = try self.buf_root();
        try self.with_cursors_and_view_const(root, move_cursor_page_up, &self.view);
        self.clamp();
    }
    pub const move_half_page_up_meta: Meta = .{ .description = "Move cursor half a page up" };

    pub fn move_half_page_down(self: *Self, _: Context) Result {
        try self.send_editor_jump_source();
        const root = try self.buf_root();
        try self.with_cursors_and_view_const(root, move_cursor_page_down, &self.view);
        self.clamp();
        try self.send_editor_jump_destination();
    }
    pub const move_half_page_down_meta: Meta = .{ .description = "Move cursor half a page down" };

    pub fn move_buffer_begin(self: *Self, _: Context) Result {
        try self.send_editor_jump_source();
        self.cancel_all_selections();
        self.get_primary().cursor.move_buffer_begin();
        self.clamp();
        try self.send_editor_jump_destination();
    }
    pub const move_buffer_begin_meta: Meta = .{ .description = "Move cursor to start of file" };

    pub fn move_buffer_end(self: *Self, _: Context) Result {
        try self.send_editor_jump_source();
        self.cancel_all_selections();
        const root = self.buf_root() catch return;
        self.get_primary().cursor.move_buffer_end(root, self.metrics);
        self.clamp();
        try self.send_editor_jump_destination();
    }
    pub const move_buffer_end_meta: Meta = .{ .description = "Move cursor to end of file" };

    pub fn cancel(self: *Self, _: Context) Result {
        self.cancel_all_selections();
        self.cancel_all_matches();
    }
    pub const cancel_meta: Meta = .{ .description = "Cancel current action" };

    pub fn select_line_vim(self: *Self, _: Context) Result {
        self.selection_mode = .line;
        for (self.cursels.items) |*cursel_| if (cursel_.*) |*cursel|
            try self.select_line_around_cursor(cursel);
        self.collapse_cursors();

        self.clamp();
    }
    pub const select_line_vim_meta: Meta = .{ .description = "Select the line around the cursor (vim)" };

    pub fn select_up(self: *Self, _: Context) Result {
        const root = try self.buf_root();
        try self.with_selections_const(root, move_cursor_up);
        self.clamp();
    }
    pub const select_up_meta: Meta = .{ .description = "Select up" };

    pub fn select_down(self: *Self, _: Context) Result {
        const root = try self.buf_root();
        try self.with_selections_const(root, move_cursor_down);
        self.clamp();
    }
    pub const select_down_meta: Meta = .{ .description = "Select down" };

    pub fn select_scroll_up(self: *Self, _: Context) Result {
        const root = try self.buf_root();
        try self.with_selections_const(root, move_cursor_up);
        self.view.move_up() catch {};
        self.clamp();
    }
    pub const select_scroll_up_meta: Meta = .{ .description = "Select and scroll up" };

    pub fn select_scroll_down(self: *Self, _: Context) Result {
        const root = try self.buf_root();
        try self.with_selections_const(root, move_cursor_down);
        self.view.move_down(root) catch {};
        self.clamp();
    }
    pub const select_scroll_down_meta: Meta = .{ .description = "Select and scroll down" };

    pub fn select_left(self: *Self, _: Context) Result {
        const root = try self.buf_root();
        try self.with_selections_const(root, move_cursor_left);
        self.clamp();
    }
    pub const select_left_meta: Meta = .{ .description = "Select left" };

    pub fn select_right(self: *Self, _: Context) Result {
        const root = try self.buf_root();
        try self.with_selections_const(root, move_cursor_right);
        self.clamp();
    }
    pub const select_right_meta: Meta = .{ .description = "Select right" };

    pub fn select_word_left(self: *Self, _: Context) Result {
        const root = try self.buf_root();
        try self.with_selections_const(root, move_cursor_word_left);
        self.clamp();
    }
    pub const select_word_left_meta: Meta = .{ .description = "Select left by word" };

    pub fn select_word_left_vim(self: *Self, _: Context) Result {
        const root = try self.buf_root();
        try self.with_selections_const(root, move_cursor_word_left_vim);
        self.clamp();
    }
    pub const select_word_left_vim_meta: Meta = .{ .description = "Select left by word (vim)" };

    pub fn select_word_right(self: *Self, _: Context) Result {
        const root = try self.buf_root();
        try self.with_selections_const(root, move_cursor_word_right);
        self.clamp();
    }
    pub const select_word_right_meta: Meta = .{ .description = "Select right by word" };

    pub fn select_word_right_vim(self: *Self, _: Context) Result {
        const root = try self.buf_root();
        try self.with_selections_const(root, move_cursor_word_right_vim);
        self.clamp();
    }
    pub const select_word_right_vim_meta: Meta = .{ .description = "Select right by word (vim)" };

    pub fn select_word_right_end_vim(self: *Self, _: Context) Result {
        const root = try self.buf_root();
        try self.with_selections_const(root, move_cursor_word_right_end_vim);
        self.clamp();
    }
    pub const select_word_right_end_vim_meta: Meta = .{ .description = "Select right by end of word (vim)" };

    pub fn select_word_begin(self: *Self, _: Context) Result {
        const root = try self.buf_root();
        try self.with_selections_const(root, move_cursor_word_begin);
        self.clamp();
    }
    pub const select_word_begin_meta: Meta = .{ .description = "Select to beginning of word" };

    pub fn select_word_end(self: *Self, _: Context) Result {
        const root = try self.buf_root();
        try self.with_selections_const(root, move_cursor_word_end);
        self.clamp();
    }
    pub const select_word_end_meta: Meta = .{ .description = "Select to end of word" };

    pub fn select_to_char_left(self: *Self, ctx: Context) Result {
        const root = try self.buf_root();
        self.with_selections_const_arg(root, move_cursor_to_char_left, ctx) catch {};
        self.clamp();
    }
    pub const select_to_char_left_meta: Meta = .{ .arguments = &.{.integer} };

    pub fn select_to_char_right(self: *Self, ctx: Context) Result {
        const root = try self.buf_root();
        self.with_selections_const_arg(root, move_cursor_to_char_right, ctx) catch {};
        self.clamp();
    }
    pub const select_to_char_right_meta: Meta = .{ .arguments = &.{.integer} };

    pub fn select_begin(self: *Self, _: Context) Result {
        const root = try self.buf_root();
        try self.with_selections_const(root, move_cursor_begin);
        self.clamp();
    }
    pub const select_begin_meta: Meta = .{ .description = "Select to beginning of line" };

    pub fn smart_select_begin(self: *Self, _: Context) Result {
        const root = try self.buf_root();
        try self.with_selections_const(root, smart_move_cursor_begin);
        self.clamp();
    }
    pub const smart_select_begin_meta: Meta = .{ .description = "Select to beginning of line (smart)" };

    pub fn select_end(self: *Self, _: Context) Result {
        const root = try self.buf_root();
        try self.with_selections_const(root, move_cursor_end);
        self.clamp();
    }
    pub const select_end_meta: Meta = .{ .description = "Select to end of line" };

    pub fn select_buffer_begin(self: *Self, _: Context) Result {
        try self.send_editor_jump_source();
        const root = try self.buf_root();
        try self.with_selections_const(root, move_cursor_buffer_begin);
        self.clamp();
        try self.send_editor_jump_destination();
    }
    pub const select_buffer_begin_meta: Meta = .{ .description = "Select to start of file" };

    pub fn select_buffer_end(self: *Self, _: Context) Result {
        try self.send_editor_jump_source();
        const root = try self.buf_root();
        try self.with_selections_const(root, move_cursor_buffer_end);
        self.clamp();
        try self.send_editor_jump_destination();
    }
    pub const select_buffer_end_meta: Meta = .{ .description = "Select to end of file" };

    pub fn select_page_up(self: *Self, _: Context) Result {
        try self.send_editor_jump_source();
        const root = try self.buf_root();
        try self.with_selections_and_view_const(root, move_cursor_page_up, &self.view);
        self.clamp();
        try self.send_editor_jump_destination();
    }
    pub const select_page_up_meta: Meta = .{ .description = "Select page up" };

    pub fn select_page_down(self: *Self, _: Context) Result {
        try self.send_editor_jump_source();
        const root = try self.buf_root();
        try self.with_selections_and_view_const(root, move_cursor_page_down, &self.view);
        self.clamp();
        try self.send_editor_jump_destination();
    }
    pub const select_page_down_meta: Meta = .{ .description = "Select page down" };

    pub fn select_half_page_up(self: *Self, _: Context) Result {
        try self.send_editor_jump_source();
        const root = try self.buf_root();
        try self.with_selections_and_view_const(root, move_cursor_half_page_up, &self.view);
        self.clamp();
        try self.send_editor_jump_destination();
    }
    pub const select_half_page_up_meta: Meta = .{ .description = "Select half a page up" };

    pub fn select_half_page_down(self: *Self, _: Context) Result {
        try self.send_editor_jump_source();
        const root = try self.buf_root();
        try self.with_selections_and_view_const(root, move_cursor_half_page_down, &self.view);
        self.clamp();
        try self.send_editor_jump_destination();
    }
    pub const select_half_page_down_meta: Meta = .{ .description = "Select half a page down" };

    pub fn select_all(self: *Self, _: Context) Result {
        try self.send_editor_jump_source();
        self.cancel_all_selections();
        const primary = self.get_primary();
        const root = try self.buf_root();
        const sel = try primary.enable_selection(root, self.metrics);
        try expand_selection_to_all(root, sel, self.metrics);
        primary.cursor = sel.end;
        self.clamp();
        try self.send_editor_jump_destination();
    }
    pub const select_all_meta: Meta = .{ .description = "Select all" };

    fn select_word_at_cursor(self: *Self, cursel: *CurSel) !*Selection {
        const root = try self.buf_root();
        const sel = try cursel.enable_selection(root, self.metrics);
        defer cursel.check_selection(root, self.metrics);
        sel.normalize();
        try move_cursor_word_begin(root, &sel.begin, self.metrics);
        try move_cursor_word_end(root, &sel.end, self.metrics);
        cursel.cursor = sel.end;
        return sel;
    }

    fn select_line_at_cursor(self: *Self, cursel: *CurSel) !void {
        const root = try self.buf_root();
        const sel = try cursel.enable_selection(root, self.metrics);
        sel.normalize();
        try move_cursor_begin(root, &sel.begin, self.metrics);
        try move_cursor_end(root, &sel.end, self.metrics);
        cursel.cursor = sel.end;
    }

    fn select_line_around_cursor(self: *Self, cursel: *CurSel) !void {
        const root = try self.buf_root();
        const sel = try cursel.enable_selection(root, self.metrics);
        sel.normalize();
        try move_cursor_begin(root, &sel.begin, self.metrics);
        try move_cursor_end(root, &sel.end, self.metrics);
    }

    fn selection_reverse(_: Buffer.Root, cursel: *CurSel) !void {
        if (cursel.selection) |*sel| {
            sel.reverse();
            cursel.cursor = sel.end;
        }
    }

    pub fn selections_reverse(self: *Self, _: Context) Result {
        const root = try self.buf_root();
        try self.with_cursels_const(root, selection_reverse);
        self.clamp();
    }
    pub const selections_reverse_meta: Meta = .{ .description = "Reverse selection" };

    fn node_at_selection(self: *Self, sel: Selection, root: Buffer.Root, metrics: Buffer.Metrics) error{Stop}!syntax.Node {
        const syn = self.syntax orelse return error.Stop;
        const node = try syn.node_at_point_range(.{
            .start_point = .{
                .row = @intCast(sel.begin.row),
                .column = @intCast(try root.get_line_width_to_pos(sel.begin.row, sel.begin.col, metrics)),
            },
            .end_point = .{
                .row = @intCast(sel.end.row),
                .column = @intCast(try root.get_line_width_to_pos(sel.end.row, sel.end.col, metrics)),
            },
            .start_byte = 0,
            .end_byte = 0,
        });
        if (node.isNull()) return error.Stop;
        return node;
    }

    fn select_node_at_cursor(self: *Self, root: Buffer.Root, cursel: *CurSel, metrics: Buffer.Metrics) !void {
        cursel.disable_selection(root, self.metrics);
        const sel = (try cursel.enable_selection(root, self.metrics)).*;
        return cursel.select_node(try self.node_at_selection(sel, root, metrics), root, metrics);
    }

    fn expand_selection_to_parent_node(self: *Self, root: Buffer.Root, cursel: *CurSel, metrics: Buffer.Metrics) !void {
        const sel = (try cursel.enable_selection(root, metrics)).*;
        const node = try self.node_at_selection(sel, root, metrics);
        if (node.isNull()) return error.Stop;
        const parent = node.getParent();
        if (parent.isNull()) return error.Stop;
        return cursel.select_node(parent, root, metrics);
    }

    pub fn expand_selection(self: *Self, _: Context) Result {
        try self.send_editor_jump_source();
        const root = try self.buf_root();
        const cursel = self.get_primary();
        cursel.check_selection(root, self.metrics);
        try if (cursel.selection) |_|
            self.expand_selection_to_parent_node(root, cursel, self.metrics)
        else
            self.select_node_at_cursor(root, cursel, self.metrics);
        self.clamp();
        try self.send_editor_jump_destination();
    }
    pub const expand_selection_meta: Meta = .{ .description = "Expand selection to AST parent node" };

    fn shrink_selection_to_child_node(self: *Self, root: Buffer.Root, cursel: *CurSel, metrics: Buffer.Metrics) !void {
        const sel = (try cursel.enable_selection(root, metrics)).*;
        const node = try self.node_at_selection(sel, root, metrics);
        if (node.isNull() or node.getChildCount() == 0) return error.Stop;
        const child = node.getChild(0);
        if (child.isNull()) return error.Stop;
        return cursel.select_node(child, root, metrics);
    }

    fn shrink_selection_to_named_child_node(self: *Self, root: Buffer.Root, cursel: *CurSel, metrics: Buffer.Metrics) !void {
        const sel = (try cursel.enable_selection(root, metrics)).*;
        const node = try self.node_at_selection(sel, root, metrics);
        if (node.isNull() or node.getNamedChildCount() == 0) return error.Stop;
        const child = node.getNamedChild(0);
        if (child.isNull()) return error.Stop;
        return cursel.select_node(child, root, metrics);
    }

    pub fn shrink_selection(self: *Self, ctx: Context) Result {
        var unnamed: bool = false;
        _ = ctx.args.match(.{tp.extract(&unnamed)}) catch false;
        try self.send_editor_jump_source();
        const root = try self.buf_root();
        const cursel = self.get_primary();
        cursel.check_selection(root, self.metrics);
        if (cursel.selection) |_|
            try if (unnamed)
                self.shrink_selection_to_child_node(root, cursel, self.metrics)
            else
                self.shrink_selection_to_named_child_node(root, cursel, self.metrics);
        self.clamp();
        try self.send_editor_jump_destination();
    }
    pub const shrink_selection_meta: Meta = .{ .description = "Shrink selection to first AST child node" };

    fn select_next_sibling_node(self: *Self, root: Buffer.Root, cursel: *CurSel, metrics: Buffer.Metrics) !void {
        const sel = (try cursel.enable_selection(root, metrics)).*;
        const node = try self.node_at_selection(sel, root, metrics);
        if (node.isNull()) return error.Stop;
        const sibling = syntax.Node.externs.ts_node_next_sibling(node);
        if (sibling.isNull()) return error.Stop;
        return cursel.select_node(sibling, root, metrics);
    }

    fn select_next_named_sibling_node(self: *Self, root: Buffer.Root, cursel: *CurSel, metrics: Buffer.Metrics) !void {
        const sel = (try cursel.enable_selection(root, metrics)).*;
        const node = try self.node_at_selection(sel, root, metrics);
        if (node.isNull()) return error.Stop;
        const sibling = syntax.Node.externs.ts_node_next_named_sibling(node);
        if (sibling.isNull()) return error.Stop;
        return cursel.select_node(sibling, root, metrics);
    }

    pub fn select_next_sibling(self: *Self, ctx: Context) Result {
        var unnamed: bool = false;
        _ = ctx.args.match(.{tp.extract(&unnamed)}) catch false;
        try self.send_editor_jump_source();
        const root = try self.buf_root();
        const cursel = self.get_primary();
        cursel.check_selection(root, self.metrics);
        if (cursel.selection) |_|
            try if (unnamed)
                self.select_next_sibling_node(root, cursel, self.metrics)
            else
                self.select_next_named_sibling_node(root, cursel, self.metrics);
        self.clamp();
        try self.send_editor_jump_destination();
    }
    pub const select_next_sibling_meta: Meta = .{ .description = "Move selection to next AST sibling node" };

    fn select_prev_sibling_node(self: *Self, root: Buffer.Root, cursel: *CurSel, metrics: Buffer.Metrics) !void {
        const sel = (try cursel.enable_selection(root, metrics)).*;
        const node = try self.node_at_selection(sel, root, metrics);
        if (node.isNull()) return error.Stop;
        const sibling = syntax.Node.externs.ts_node_prev_sibling(node);
        if (sibling.isNull()) return error.Stop;
        return cursel.select_node(sibling, root, metrics);
    }

    fn select_prev_named_sibling_node(self: *Self, root: Buffer.Root, cursel: *CurSel, metrics: Buffer.Metrics) !void {
        const sel = (try cursel.enable_selection(root, metrics)).*;
        const node = try self.node_at_selection(sel, root, metrics);
        if (node.isNull()) return error.Stop;
        const sibling = syntax.Node.externs.ts_node_prev_named_sibling(node);
        if (sibling.isNull()) return error.Stop;
        return cursel.select_node(sibling, root, metrics);
    }

    pub fn select_prev_sibling(self: *Self, ctx: Context) Result {
        var unnamed: bool = false;
        _ = ctx.args.match(.{tp.extract(&unnamed)}) catch false;
        try self.send_editor_jump_source();
        const root = try self.buf_root();
        const cursel = self.get_primary();
        cursel.check_selection(root, self.metrics);
        if (cursel.selection) |_|
            try if (unnamed)
                self.select_prev_sibling_node(root, cursel, self.metrics)
            else
                self.select_prev_named_sibling_node(root, cursel, self.metrics);
        self.clamp();
        try self.send_editor_jump_destination();
    }
    pub const select_prev_sibling_meta: Meta = .{ .description = "Move selection to previous AST sibling node" };

    pub fn insert_chars(self: *Self, ctx: Context) Result {
        var chars: []const u8 = undefined;
        if (!try ctx.args.match(.{tp.extract(&chars)}))
            return error.InvalidInsertCharsArgument;
        const b = try self.buf_for_update();
        var root = b.root;
        for (self.cursels.items) |*cursel_| if (cursel_.*) |*cursel| {
            root = try self.insert(root, cursel, chars, b.allocator);
        };
        try self.update_buf(root);
        self.clamp();
    }
    pub const insert_chars_meta: Meta = .{ .arguments = &.{.string} };

    pub fn insert_line(self: *Self, _: Context) Result {
        const b = try self.buf_for_update();
        var root = b.root;
        for (self.cursels.items) |*cursel_| if (cursel_.*) |*cursel| {
            root = try self.insert(root, cursel, "\n", b.allocator);
        };
        try self.update_buf(root);
        self.clamp();
    }
    pub const insert_line_meta: Meta = .{ .description = "Insert line" };

    pub fn smart_insert_line(self: *Self, _: Context) Result {
        const b = try self.buf_for_update();
        var root = b.root;
        for (self.cursels.items) |*cursel_| if (cursel_.*) |*cursel| {
            var leading_ws = @min(find_first_non_ws(root, cursel.cursor.row, self.metrics), cursel.cursor.col);
            var sfa = std.heap.stackFallback(512, self.allocator);
            const allocator = sfa.get();
            var stream = std.ArrayList(u8).init(allocator);
            defer stream.deinit();
            var writer = stream.writer();
            _ = try writer.write("\n");
            while (leading_ws > 0) : (leading_ws -= 1)
                _ = try writer.write(" ");
            root = try self.insert(root, cursel, stream.items, b.allocator);
        };
        try self.update_buf(root);
        self.clamp();
    }
    pub const smart_insert_line_meta: Meta = .{ .description = "Insert line (smart)" };

    pub fn insert_line_before(self: *Self, _: Context) Result {
        const b = try self.buf_for_update();
        var root = b.root;
        for (self.cursels.items) |*cursel_| if (cursel_.*) |*cursel| {
            try move_cursor_begin(root, &cursel.cursor, self.metrics);
            root = try self.insert(root, cursel, "\n", b.allocator);
            try move_cursor_left(root, &cursel.cursor, self.metrics);
        };
        try self.update_buf(root);
        self.clamp();
    }
    pub const insert_line_before_meta: Meta = .{ .description = "Insert line before" };

    pub fn smart_insert_line_before(self: *Self, _: Context) Result {
        const b = try self.buf_for_update();
        var root = b.root;
        for (self.cursels.items) |*cursel_| if (cursel_.*) |*cursel| {
            var leading_ws = @min(find_first_non_ws(root, cursel.cursor.row, self.metrics), cursel.cursor.col);
            try move_cursor_begin(root, &cursel.cursor, self.metrics);
            root = try self.insert(root, cursel, "\n", b.allocator);
            try move_cursor_left(root, &cursel.cursor, self.metrics);
            var sfa = std.heap.stackFallback(512, self.allocator);
            const allocator = sfa.get();
            var stream = std.ArrayList(u8).init(allocator);
            defer stream.deinit();
            var writer = stream.writer();
            while (leading_ws > 0) : (leading_ws -= 1)
                _ = try writer.write(" ");
            if (stream.items.len > 0)
                root = try self.insert(root, cursel, stream.items, b.allocator);
        };
        try self.update_buf(root);
        self.clamp();
    }
    pub const smart_insert_line_before_meta: Meta = .{ .description = "Insert line before (smart)" };

    pub fn insert_line_after(self: *Self, _: Context) Result {
        const b = try self.buf_for_update();
        var root = b.root;
        for (self.cursels.items) |*cursel_| if (cursel_.*) |*cursel| {
            try move_cursor_end(root, &cursel.cursor, self.metrics);
            root = try self.insert(root, cursel, "\n", b.allocator);
        };
        try self.update_buf(root);
        self.clamp();
    }
    pub const insert_line_after_meta: Meta = .{ .description = "Insert line after" };

    pub fn smart_insert_line_after(self: *Self, _: Context) Result {
        const b = try self.buf_for_update();
        var root = b.root;
        for (self.cursels.items) |*cursel_| if (cursel_.*) |*cursel| {
            var leading_ws = @min(find_first_non_ws(root, cursel.cursor.row, self.metrics), cursel.cursor.col);
            try move_cursor_end(root, &cursel.cursor, self.metrics);
            var sfa = std.heap.stackFallback(512, self.allocator);
            const allocator = sfa.get();
            var stream = std.ArrayList(u8).init(allocator);
            defer stream.deinit();
            var writer = stream.writer();
            _ = try writer.write("\n");
            while (leading_ws > 0) : (leading_ws -= 1)
                _ = try writer.write(" ");
            if (stream.items.len > 0)
                root = try self.insert(root, cursel, stream.items, b.allocator);
        };
        try self.update_buf(root);
        self.clamp();
    }
    pub const smart_insert_line_after_meta: Meta = .{ .description = "Insert line after (smart)" };

    pub fn smart_buffer_append(self: *Self, ctx: Context) Result {
        var chars: []const u8 = undefined;
        if (!try ctx.args.match(.{tp.extract(&chars)}))
            return error.InvalidInsertCharsArgument;
        const b = try self.buf_for_update();
        var root = b.root;
        var cursel: CurSel = .{};
        cursel.cursor.move_buffer_end(root, self.metrics);
        root = try self.insert(root, &cursel, chars, b.allocator);
        try self.update_buf(root);
        self.clamp();
    }
    pub const smart_buffer_append_meta: Meta = .{ .arguments = &.{.string} };

    pub fn smart_insert_pair(self: *Self, ctx: Context) Result {
        var chars_left: []const u8 = undefined;
        var chars_right: []const u8 = undefined;
        if (!try ctx.args.match(.{ tp.extract(&chars_left), tp.extract(&chars_right) }))
            return error.InvalidSmartInsertPairArguments;
        const b = try self.buf_for_update();
        var move: enum { left, right } = .left;
        var root = b.root;
        for (self.cursels.items) |*cursel_| if (cursel_.*) |*cursel| {
            if (cursel.selection) |*sel| {
                var begin: CurSel = .{ .cursor = sel.begin };
                root = try self.insert(root, &begin, chars_left, b.allocator);
                var end: CurSel = .{ .cursor = sel.end };
                root = try self.insert(root, &end, chars_right, b.allocator);
                sel.end.move_left(root, self.metrics) catch {};
            } else blk: {
                const egc, _, _ = cursel.cursor.egc_at(root, self.metrics) catch {
                    root = try self.insert(root, cursel, chars_left, b.allocator);
                    root = try self.insert(root, cursel, chars_right, b.allocator);
                    break :blk;
                };
                if (std.mem.eql(u8, egc, chars_left)) {
                    move = .right;
                } else {
                    root = try self.insert(root, cursel, chars_left, b.allocator);
                    root = try self.insert(root, cursel, chars_right, b.allocator);
                }
            }
            switch (move) {
                .left => cursel.cursor.move_left(root, self.metrics) catch {},
                .right => cursel.cursor.move_right(root, self.metrics) catch {},
            }
        };
        try self.update_buf(root);
        self.clamp();
    }
    pub const smart_insert_pair_meta = .{ .arguments = &.{ .string, .string } };

    pub fn smart_insert_pair_close(self: *Self, ctx: Context) Result {
        var chars_left: []const u8 = undefined;
        var chars_right: []const u8 = undefined;
        if (!try ctx.args.match(.{ tp.extract(&chars_left), tp.extract(&chars_right) }))
            return error.InvalidSmartInsertPairArguments;
        const b = try self.buf_for_update();
        var root = b.root;
        for (self.cursels.items) |*cursel_| if (cursel_.*) |*cursel| {
            if (cursel.selection) |*sel| {
                var begin: CurSel = .{ .cursor = sel.begin };
                root = try self.insert(root, &begin, chars_left, b.allocator);
                var end: CurSel = .{ .cursor = sel.end };
                root = try self.insert(root, &end, chars_right, b.allocator);
                sel.begin.move_left(root, self.metrics) catch {};
                cursel.disable_selection(root, self.metrics);
            } else blk: {
                const egc, _, _ = cursel.cursor.egc_at(root, self.metrics) catch {
                    root = try self.insert(root, cursel, chars_right, b.allocator);
                    break :blk;
                };
                if (std.mem.eql(u8, egc, chars_right)) {
                    cursel.cursor.move_right(root, self.metrics) catch {};
                } else {
                    root = try self.insert(root, cursel, chars_right, b.allocator);
                }
            }
        };
        try self.update_buf(root);
        self.clamp();
    }
<<<<<<< HEAD
    pub const smart_insert_pair_meta: Meta = .{ .arguments = &.{.string} };
=======
    pub const smart_insert_pair_close_meta = .{ .arguments = &.{ .string, .string } };
>>>>>>> c984f3c3

    pub fn enable_fast_scroll(self: *Self, _: Context) Result {
        self.fast_scroll = true;
    }
    pub const enable_fast_scroll_meta: Meta = .{ .description = "Enable fast scroll mode" };

    pub fn disable_fast_scroll(self: *Self, _: Context) Result {
        self.fast_scroll = false;
    }
    pub const disable_fast_scroll_meta: Meta = .{};

    pub fn enable_jump_mode(self: *Self, _: Context) Result {
        self.jump_mode = true;
        tui.rdr().request_mouse_cursor_pointer(true);
    }
    pub const enable_jump_mode_meta: Meta = .{ .description = "Enable jump/hover mode" };

    pub fn disable_jump_mode(self: *Self, _: Context) Result {
        self.jump_mode = false;
        tui.rdr().request_mouse_cursor_text(true);
    }
    pub const disable_jump_mode_meta: Meta = .{};

    fn update_syntax(self: *Self) !void {
        const root = try self.buf_root();
        const eol_mode = try self.buf_eol_mode();
        if (self.syntax_last_rendered_root == root)
            return;
        var kind: enum { full, incremental, none } = .none;
        var edit_count: usize = 0;
        const start_time = std.time.milliTimestamp();
        if (self.syntax) |syn| {
            if (self.syntax_no_render) {
                const frame = tracy.initZone(@src(), .{ .name = "editor reset syntax" });
                defer frame.deinit();
                syn.reset();
                self.syntax_last_rendered_root = null;
                return;
            }
            if (!self.syntax_incremental_reparse)
                self.syntax_refresh_full = true;
            if (self.syntax_last_rendered_root == null)
                self.syntax_refresh_full = true;
            var content_ = std.ArrayList(u8).init(self.allocator);
            defer content_.deinit();
            {
                const frame = tracy.initZone(@src(), .{ .name = "editor store syntax" });
                defer frame.deinit();
                try root.store(content_.writer(), eol_mode);
            }
            const content = try content_.toOwnedSliceSentinel(0);
            defer self.allocator.free(content);
            if (self.syntax_refresh_full) {
                {
                    const frame = tracy.initZone(@src(), .{ .name = "editor reset syntax" });
                    defer frame.deinit();
                    syn.reset();
                }
                {
                    const frame = tracy.initZone(@src(), .{ .name = "editor refresh_full syntax" });
                    defer frame.deinit();
                    try syn.refresh_full(content);
                }
                kind = .full;
                self.syntax_last_rendered_root = root;
                self.syntax_refresh_full = false;
            } else {
                if (self.syntax_last_rendered_root) |root_src| {
                    self.syntax_last_rendered_root = null;
                    var old_content = std.ArrayList(u8).init(self.allocator);
                    defer old_content.deinit();
                    {
                        const frame = tracy.initZone(@src(), .{ .name = "editor store syntax" });
                        defer frame.deinit();
                        try root_src.store(old_content.writer(), eol_mode);
                    }
                    {
                        const frame = tracy.initZone(@src(), .{ .name = "editor diff syntax" });
                        defer frame.deinit();
                        const diff = @import("diff");
                        const edits = try diff.diff(self.allocator, content, old_content.items);
                        defer self.allocator.free(edits);
                        for (edits) |edit|
                            syntax_process_edit(syn, edit);
                        edit_count = edits.len;
                    }
                    {
                        const frame = tracy.initZone(@src(), .{ .name = "editor refresh syntax" });
                        defer frame.deinit();
                        try syn.refresh_from_string(content);
                    }
                    self.syntax_last_rendered_root = root;
                    kind = .incremental;
                }
            }
        } else {
            var content = std.ArrayList(u8).init(self.allocator);
            defer content.deinit();
            try root.store(content.writer(), eol_mode);
            self.syntax = syntax.create_guess_file_type(self.allocator, content.items, self.file_path) catch |e| switch (e) {
                error.NotFound => null,
                else => return e,
            };
            if (!self.syntax_no_render) {
                if (self.syntax) |syn| {
                    const frame = tracy.initZone(@src(), .{ .name = "editor parse syntax" });
                    defer frame.deinit();
                    try syn.refresh_full(content.items);
                    self.syntax_last_rendered_root = root;
                }
            }
        }
        const end_time = std.time.milliTimestamp();
        if (kind == .full or kind == .incremental) {
            const update_time = end_time - start_time;
            self.syntax_incremental_reparse = end_time - start_time > syntax_full_reparse_time_limit;
            if (self.syntax_report_timing)
                self.logger.print("syntax update {s} time: {d}ms ({d} edits)", .{ @tagName(kind), update_time, edit_count });
        }
    }

    fn syntax_process_edit(syn: *syntax, edit: @import("diff").Diff) void {
        switch (edit.kind) {
            .insert => syn.edit(.{
                .start_byte = @intCast(edit.start),
                .old_end_byte = @intCast(edit.start),
                .new_end_byte = @intCast(edit.start + edit.bytes.len),
                .start_point = .{ .row = 0, .column = 0 },
                .old_end_point = .{ .row = 0, .column = 0 },
                .new_end_point = .{ .row = 0, .column = 0 },
            }),
            .delete => syn.edit(.{
                .start_byte = @intCast(edit.start),
                .old_end_byte = @intCast(edit.start + edit.bytes.len),
                .new_end_byte = @intCast(edit.start),
                .start_point = .{ .row = 0, .column = 0 },
                .old_end_point = .{ .row = 0, .column = 0 },
                .new_end_point = .{ .row = 0, .column = 0 },
            }),
        }
    }

    fn reset_syntax(self: *Self) void {
        if (self.syntax) |_| self.syntax_refresh_full = true;
    }

    pub fn dump_current_line(self: *Self, _: Context) Result {
        const root = self.buf_root() catch return;
        const primary = self.get_primary();
        var tree = std.ArrayList(u8).init(self.allocator);
        defer tree.deinit();
        root.debug_render_chunks(primary.cursor.row, &tree, self.metrics) catch |e|
            return self.logger.print("line {d}: {any}", .{ primary.cursor.row, e });
        self.logger.print("line {d}:{s}", .{ primary.cursor.row, std.fmt.fmtSliceEscapeLower(tree.items) });
    }
    pub const dump_current_line_meta: Meta = .{ .description = "Debug: dump current line" };

    pub fn dump_current_line_tree(self: *Self, _: Context) Result {
        const root = self.buf_root() catch return;
        const primary = self.get_primary();
        var tree = std.ArrayList(u8).init(self.allocator);
        defer tree.deinit();
        root.debug_line_render_tree(primary.cursor.row, &tree) catch |e|
            return self.logger.print("line {d} ast: {any}", .{ primary.cursor.row, e });
        self.logger.print("line {d} ast:{s}", .{ primary.cursor.row, std.fmt.fmtSliceEscapeLower(tree.items) });
    }
    pub const dump_current_line_tree_meta: Meta = .{ .description = "Debug: dump current line (tree)" };

    pub fn undo(self: *Self, _: Context) Result {
        try self.restore_undo();
        self.clamp();
    }
    pub const undo_meta: Meta = .{ .description = "Undo" };

    pub fn redo(self: *Self, _: Context) Result {
        try self.restore_redo();
        self.clamp();
    }
    pub const redo_meta: Meta = .{ .description = "Redo" };

    pub fn open_buffer_from_file(self: *Self, ctx: Context) Result {
        const frame = tracy.initZone(@src(), .{ .name = "open_buffer_from_file" });
        defer frame.deinit();
        var file_path: []const u8 = undefined;
        if (ctx.args.match(.{tp.extract(&file_path)}) catch false) {
            try self.open(file_path);
            self.clamp();
        } else return error.InvalidOpenBufferFromFileArgument;
    }
    pub const open_buffer_from_file_meta: Meta = .{ .arguments = &.{.string} };

    pub fn open_scratch_buffer(self: *Self, ctx: Context) Result {
        var file_path: []const u8 = undefined;
        var content: []const u8 = undefined;
        var file_type: []const u8 = undefined;
        if (ctx.args.match(.{ tp.extract(&file_path), tp.extract(&content), tp.extract(&file_type) }) catch false) {
            try self.open_scratch(file_path, content, file_type);
            self.clamp();
        } else if (ctx.args.match(.{ tp.extract(&file_path), tp.extract(&content) }) catch false) {
            try self.open_scratch(file_path, content, null);
            self.clamp();
        } else if (ctx.args.match(.{tp.extract(&file_path)}) catch false) {
            try self.open_scratch(file_path, "", null);
            self.clamp();
        } else {
            try self.open_scratch("*scratch*", "", null);
            self.clamp();
        }
    }
    pub const open_scratch_buffer_meta: Meta = .{ .arguments = &.{ .string, .string } };

    pub const SaveOption = enum { default, format, no_format };

    pub fn save_file(self: *Self, ctx: Context) Result {
        var option: SaveOption = .default;
        var then = false;
        var cmd: []const u8 = undefined;
        var args: []const u8 = undefined;
        if (ctx.args.match(.{ tp.extract(&option), "then", .{ tp.extract(&cmd), tp.extract_cbor(&args) } }) catch false) {
            then = true;
        } else if (ctx.args.match(.{ "then", .{ tp.extract(&cmd), tp.extract_cbor(&args) } }) catch false) {
            then = true;
        } else {
            _ = ctx.args.match(.{tp.extract(&option)}) catch false;
        }

        if ((option == .default and tui.config().enable_format_on_save) or option == .format) if (self.get_formatter()) |_| {
            self.need_save_after_filter = .{ .then = if (then) .{ .cmd = cmd, .args = args } else null };
            const primary = self.get_primary();
            const sel = primary.selection;
            primary.selection = null;
            defer primary.selection = sel;
            try self.format(.{});
            return;
        };
        try self.save();
        if (then)
            return command.executeName(cmd, .{ .args = .{ .buf = args } });
    }
    pub const save_file_meta: Meta = .{ .description = "Save file" };

    pub fn save_file_with_formatting(self: *Self, _: Context) Result {
        return self.save_file(Context.fmt(.{"format"}));
    }
    pub const save_file_with_formatting_meta = .{ .description = "Save file with formatting" };

    pub fn save_file_without_formatting(self: *Self, _: Context) Result {
        return self.save_file(Context.fmt(.{"no_format"}));
    }
    pub const save_file_without_formatting_meta = .{ .description = "Save file without formatting" };

    pub fn save_file_as(self: *Self, ctx: Context) Result {
        var file_path: []const u8 = undefined;
        if (ctx.args.match(.{tp.extract(&file_path)}) catch false) {
            try self.save_as(file_path);
        } else return error.InvalidSafeFileAsArgument;
    }
    pub const save_file_as_meta: Meta = .{ .arguments = &.{.string} };

    pub fn close_file(self: *Self, _: Context) Result {
        const buffer_ = self.buffer;
        if (buffer_) |buffer| if (buffer.is_dirty())
            return tp.exit("unsaved changes");
        try self.close();
        if (buffer_) |buffer|
            self.buffer_manager.close_buffer(buffer);
    }
    pub const close_file_meta: Meta = .{ .description = "Close file" };

    pub fn close_file_without_saving(self: *Self, _: Context) Result {
        const buffer_ = self.buffer;
        if (buffer_) |buffer|
            buffer.reset_to_last_saved();
        try self.close();
        if (buffer_) |buffer|
            self.buffer_manager.close_buffer(buffer);
    }
    pub const close_file_without_saving_meta: Meta = .{ .description = "Close file without saving" };

    pub fn find_query(self: *Self, ctx: Context) Result {
        var query: []const u8 = undefined;
        if (ctx.args.match(.{tp.extract(&query)}) catch false) {
            try self.find_in_buffer(query);
            self.clamp();
        } else return error.InvalidFindQueryArgument;
    }
    pub const find_query_meta: Meta = .{ .arguments = &.{.string} };

    fn find_in(self: *Self, query: []const u8, comptime find_f: ripgrep.FindF, write_buffer: bool) !void {
        const root = try self.buf_root();
        self.cancel_all_matches();
        if (std.mem.indexOfScalar(u8, query, '\n')) |_| return;
        self.logger.print("find:{s}", .{std.fmt.fmtSliceEscapeLower(query)});
        var rg = try find_f(self.allocator, query, "A");
        defer rg.deinit();
        if (write_buffer) {
            var rg_buffer = rg.bufferedWriter();
            try root.store(rg_buffer.writer());
            try rg_buffer.flush();
        }
    }

    pub fn push_find_history(self: *Self, query: []const u8) void {
        if (query.len == 0) return;
        const history = if (self.find_history) |*hist| hist else ret: {
            self.find_history = std.ArrayList([]const u8).init(self.allocator);
            break :ret &self.find_history.?;
        };
        for (history.items, 0..) |entry, i|
            if (std.mem.eql(u8, entry, query))
                self.allocator.free(history.orderedRemove(i));
        const new = self.allocator.dupe(u8, query) catch return;
        (history.addOne() catch return).* = new;
    }

    fn set_last_find_query(self: *Self, query: []const u8) void {
        if (self.last_find_query) |last| {
            if (query.ptr != last.ptr) {
                self.allocator.free(last);
                self.last_find_query = self.allocator.dupe(u8, query) catch return;
            }
        } else self.last_find_query = self.allocator.dupe(u8, query) catch return;
    }

    pub fn find_in_buffer(self: *Self, query: []const u8) !void {
        self.set_last_find_query(query);
        return self.find_in_buffer_sync(query);
    }

    fn find_in_buffer_sync(self: *Self, query: []const u8) !void {
        const Ctx = struct {
            matches: usize = 0,
            self: *Self,
            fn cb(ctx_: *anyopaque, begin_row: usize, begin_col: usize, end_row: usize, end_col: usize) error{Stop}!void {
                const ctx = @as(*@This(), @ptrCast(@alignCast(ctx_)));
                ctx.matches += 1;
                ctx.self.add_match_internal(begin_row, begin_col, end_row, end_col);
                if (ctx.matches >= max_matches)
                    return error.Stop;
            }
        };
        const root = try self.buf_root();
        defer self.add_match_done();
        var ctx: Ctx = .{ .self = self };
        self.init_matches_update();
        try root.find_all_ranges(query, &ctx, Ctx.cb, self.allocator);
    }

    fn find_in_buffer_async(self: *Self, query: []const u8) !void {
        const finder = struct {
            allocator: Allocator,
            query: []const u8,
            parent: tp.pid_ref,
            root: Buffer.Root,
            token: usize,
            matches: Match.List,

            const finder = @This();

            fn start(fdr: *finder) tp.result {
                fdr.find() catch {};
                return tp.exit_normal();
            }

            fn find(fdr: *finder) !void {
                const Ctx = struct {
                    matches: usize = 0,
                    fdr: *finder,
                    const Ctx = @This();
                    fn cb(ctx_: *anyopaque, begin_row: usize, begin_col: usize, end_row: usize, end_col: usize) error{Stop}!void {
                        const ctx = @as(*Ctx, @ptrCast(@alignCast(ctx_)));
                        ctx.matches += 1;
                        const match: Match = .{ .begin = .{ .row = begin_row, .col = begin_col }, .end = .{ .row = end_row, .col = end_col } };
                        (ctx.fdr.matches.addOne() catch return).* = match;
                        if (ctx.fdr.matches.items.len >= max_match_batch)
                            ctx.fdr.send_batch() catch return error.Stop;
                        if (ctx.matches >= max_matches)
                            return error.Stop;
                    }
                };
                defer fdr.parent.send(.{ "A", "done", fdr.token }) catch {};
                defer fdr.allocator.free(fdr.query);
                var ctx: Ctx = .{ .fdr = fdr };
                try fdr.root.find_all_ranges(fdr.query, &ctx, Ctx.cb, fdr.a);
                try fdr.send_batch();
            }

            fn send_batch(fdr: *finder) !void {
                if (fdr.matches.items.len == 0)
                    return;
                var buf: [max_match_batch * @sizeOf(Match)]u8 = undefined;
                var stream = std.io.fixedBufferStream(&buf);
                const writer = stream.writer();
                try cbor.writeArrayHeader(writer, 4);
                try cbor.writeValue(writer, "A");
                try cbor.writeValue(writer, "batch");
                try cbor.writeValue(writer, fdr.token);
                try cbor.writeArrayHeader(writer, fdr.matches.items.len);
                for (fdr.matches.items) |m_| if (m_) |m| {
                    try cbor.writeArray(writer, .{ m.begin.row, m.begin.col, m.end.row, m.end.col });
                };
                try fdr.parent.send_raw(.{ .buf = stream.getWritten() });
                fdr.matches.clearRetainingCapacity();
            }
        };
        self.init_matches_update();
        const fdr = try self.allocator.create(finder);
        fdr.* = .{
            .a = self.allocator,
            .query = try self.allocator.dupe(u8, query),
            .parent = tp.self_pid(),
            .root = try self.buf_root(),
            .token = self.match_token,
            .matches = Match.List.init(self.allocator),
        };
        const pid = try tp.spawn_link(self.allocator, fdr, finder.start, "editor.find");
        pid.deinit();
    }

    pub fn find_in_buffer_ext(self: *Self, query: []const u8) !void {
        return self.find_in(query, ripgrep.find_in_stdin, true);
    }

    pub fn add_match(self: *Self, m: tp.message) !void {
        var begin_line: usize = undefined;
        var begin_pos: usize = undefined;
        var end_line: usize = undefined;
        var end_pos: usize = undefined;
        var batch_cbor: []const u8 = undefined;
        if (try m.match(.{ "A", "done", self.match_token })) {
            self.add_match_done();
        } else if (try m.match(.{ tp.any, "batch", self.match_token, tp.extract_cbor(&batch_cbor) })) {
            try self.add_match_batch(batch_cbor);
        } else if (try m.match(.{ tp.any, self.match_token, tp.extract(&begin_line), tp.extract(&begin_pos), tp.extract(&end_line), tp.extract(&end_pos) })) {
            self.add_match_internal(begin_line, begin_pos, end_line, end_pos);
        } else if (try m.match(.{ tp.any, tp.extract(&begin_line), tp.extract(&begin_pos), tp.extract(&end_line), tp.extract(&end_pos) })) {
            self.add_match_internal(begin_line, begin_pos, end_line, end_pos);
        }
    }

    pub fn add_match_batch(self: *Self, cb: []const u8) !void {
        var iter = cb;
        var begin_line: usize = undefined;
        var begin_pos: usize = undefined;
        var end_line: usize = undefined;
        var end_pos: usize = undefined;
        var len = try cbor.decodeArrayHeader(&iter);
        while (len > 0) : (len -= 1)
            if (try cbor.matchValue(&iter, .{ tp.extract(&begin_line), tp.extract(&begin_pos), tp.extract(&end_line), tp.extract(&end_pos) })) {
                self.add_match_internal(begin_line, begin_pos, end_line, end_pos);
            } else return;
    }

    fn add_match_done(self: *Self) void {
        if (self.matches.items.len > 0) {
            if (self.find_operation) |op| {
                self.find_operation = null;
                switch (op) {
                    .goto_next_match => self.goto_next_match(.{}) catch {},
                    .goto_prev_match => self.goto_prev_match(.{}) catch {},
                }
                return;
            }
        }
        self.match_done_token = self.match_token;
        self.need_render();
    }

    fn add_match_internal(self: *Self, begin_line_: usize, begin_pos_: usize, end_line_: usize, end_pos_: usize) void {
        const root = self.buf_root() catch return;
        const begin_line = begin_line_ - 1;
        const end_line = end_line_ - 1;
        const begin_pos = root.pos_to_width(begin_line, begin_pos_, self.metrics) catch return;
        const end_pos = root.pos_to_width(end_line, end_pos_, self.metrics) catch return;
        var match: Match = .{ .begin = .{ .row = begin_line, .col = begin_pos }, .end = .{ .row = end_line, .col = end_pos } };
        if (match.end.eql(self.get_primary().cursor))
            match.has_selection = true;
        (self.matches.addOne() catch return).* = match;
    }

    fn find_selection_match(self: *const Self, sel: Selection) ?*Match {
        for (self.matches.items) |*match_| if (match_.*) |*match| {
            if (match.to_selection().eql(sel))
                return match;
        };
        return null;
    }

    fn scan_first_match(self: *const Self) ?*Match {
        for (self.matches.items) |*match_| if (match_.*) |*match| {
            if (match.has_selection) continue;
            return match;
        };
        return null;
    }

    fn scan_next_match(self: *const Self, cursor: Cursor) ?*Match {
        const row = cursor.row;
        const col = cursor.col;
        const multi_cursor = self.cursels.items.len > 1;
        for (self.matches.items) |*match_| if (match_.*) |*match|
            if ((!multi_cursor or !match.has_selection) and (row < match.begin.row or (row == match.begin.row and col < match.begin.col)))
                return match;
        return null;
    }

    fn get_next_match(self: *const Self, cursor: Cursor) ?*Match {
        if (self.scan_next_match(cursor)) |match| return match;
        var cursor_ = cursor;
        cursor_.move_buffer_begin();
        return self.scan_first_match();
    }

    fn scan_prev_match(self: *const Self, cursor: Cursor) ?*Match {
        const row = cursor.row;
        const col = cursor.col;
        const count = self.matches.items.len;
        for (0..count) |i| {
            const match = if (self.matches.items[count - 1 - i]) |*m| m else continue;
            if (!match.has_selection and (row > match.end.row or (row == match.end.row and col > match.end.col)))
                return match;
        }
        return null;
    }

    fn get_prev_match(self: *const Self, cursor: Cursor) ?*Match {
        if (self.scan_prev_match(cursor)) |match| return match;
        const root = self.buf_root() catch return null;
        var cursor_ = cursor;
        cursor_.move_buffer_end(root, self.metrics);
        return self.scan_prev_match(cursor_);
    }

    pub fn move_cursor_next_match(self: *Self, _: Context) Result {
        const primary = self.get_primary();
        if (self.get_next_match(primary.cursor)) |match| {
            const root = self.buf_root() catch return;
            if (primary.selection) |sel| if (self.find_selection_match(sel)) |match_| {
                match_.has_selection = false;
            };
            primary.selection = match.to_selection();
            primary.cursor.move_to(root, match.end.row, match.end.col, self.metrics) catch return;
            self.clamp();
        }
    }
    pub const move_cursor_next_match_meta: Meta = .{ .description = "Move cursor to next hightlighted match" };

    pub fn goto_next_match(self: *Self, ctx: Context) Result {
        try self.send_editor_jump_source();
        self.cancel_all_selections();
        if (self.matches.items.len == 0) {
            if (self.last_find_query) |last| {
                self.find_operation = .goto_next_match;
                try self.find_in_buffer(last);
            }
        }
        try self.move_cursor_next_match(ctx);
        try self.send_editor_jump_destination();
    }
    pub const goto_next_match_meta: Meta = .{ .description = "Goto to next hightlighted match" };

    pub fn move_cursor_prev_match(self: *Self, _: Context) Result {
        const primary = self.get_primary();
        if (self.get_prev_match(primary.cursor)) |match| {
            const root = self.buf_root() catch return;
            if (primary.selection) |sel| if (self.find_selection_match(sel)) |match_| {
                match_.has_selection = false;
            };
            primary.selection = match.to_selection();
            primary.selection.?.reverse();
            primary.cursor.move_to(root, match.begin.row, match.begin.col, self.metrics) catch return;
            self.clamp();
        }
    }
    pub const move_cursor_prev_match_meta: Meta = .{ .description = "Move cursor to previous hightlighted match" };

    pub fn goto_prev_match(self: *Self, ctx: Context) Result {
        try self.send_editor_jump_source();
        self.cancel_all_selections();
        if (self.matches.items.len == 0) {
            if (self.last_find_query) |last| {
                self.find_operation = .goto_prev_match;
                try self.find_in_buffer(last);
            }
        }
        try self.move_cursor_prev_match(ctx);
        try self.send_editor_jump_destination();
    }
    pub const goto_prev_match_meta: Meta = .{ .description = "Goto to previous hightlighted match" };

    pub fn goto_next_diagnostic(self: *Self, _: Context) Result {
        if (self.diagnostics.items.len == 0) {
            if (command.get_id("goto_next_file")) |id|
                return command.execute(id, .{});
            return;
        }
        self.sort_diagnostics();
        const primary = self.get_primary();
        for (self.diagnostics.items) |*diag| {
            if ((diag.sel.begin.row == primary.cursor.row and diag.sel.begin.col > primary.cursor.col) or diag.sel.begin.row > primary.cursor.row)
                return self.goto_diagnostic(diag);
        }
        return self.goto_diagnostic(&self.diagnostics.items[0]);
    }
    pub const goto_next_diagnostic_meta: Meta = .{ .description = "Goto to next diagnostic" };

    pub fn goto_prev_diagnostic(self: *Self, _: Context) Result {
        if (self.diagnostics.items.len == 0) {
            if (command.get_id("goto_prev_file")) |id|
                return command.execute(id, .{});
            return;
        }
        self.sort_diagnostics();
        const primary = self.get_primary();
        var i = self.diagnostics.items.len - 1;
        while (true) : (i -= 1) {
            const diag = &self.diagnostics.items[i];
            if ((diag.sel.begin.row == primary.cursor.row and diag.sel.begin.col < primary.cursor.col) or diag.sel.begin.row < primary.cursor.row)
                return self.goto_diagnostic(diag);
            if (i == 0) return self.goto_diagnostic(&self.diagnostics.items[self.diagnostics.items.len - 1]);
        }
    }
    pub const goto_prev_diagnostic_meta: Meta = .{ .description = "Goto to previous diagnostic" };

    fn goto_diagnostic(self: *Self, diag: *const Diagnostic) !void {
        const root = self.buf_root() catch return;
        const primary = self.get_primary();
        try self.send_editor_jump_source();
        self.cancel_all_selections();
        try primary.cursor.move_to(root, diag.sel.begin.row, diag.sel.begin.col, self.metrics);
        self.clamp();
        try self.send_editor_jump_destination();
    }

    fn sort_diagnostics(self: *Self) void {
        const less_fn = struct {
            fn less_fn(_: void, lhs: Diagnostic, rhs: Diagnostic) bool {
                return if (lhs.sel.begin.row == rhs.sel.begin.row)
                    lhs.sel.begin.col < rhs.sel.begin.col
                else
                    lhs.sel.begin.row < rhs.sel.begin.row;
            }
        }.less_fn;
        std.mem.sort(Diagnostic, self.diagnostics.items, {}, less_fn);
    }

    pub fn goto_line(self: *Self, ctx: Context) Result {
        try self.send_editor_jump_source();
        var line: usize = 0;
        if (!try ctx.args.match(.{tp.extract(&line)}))
            return error.InvalidGotoLineArgument;
        const root = self.buf_root() catch return;
        self.cancel_all_selections();
        const primary = self.get_primary();
        try primary.cursor.move_to(root, @intCast(if (line < 1) 0 else line - 1), primary.cursor.col, self.metrics);
        self.clamp();
        try self.send_editor_jump_destination();
    }
    pub const goto_line_meta: Meta = .{ .arguments = &.{.integer} };

    pub fn goto_column(self: *Self, ctx: Context) Result {
        var column: usize = 0;
        if (!try ctx.args.match(.{tp.extract(&column)}))
            return error.InvalidGotoColumnArgument;
        const root = self.buf_root() catch return;
        const primary = self.get_primary();
        column = if (column < 1) 0 else column - 1;
        column = try root.pos_to_width(primary.cursor.row, column, self.metrics);
        try primary.cursor.move_to(root, primary.cursor.row, column, self.metrics);
        self.clamp();
    }
    pub const goto_column_meta: Meta = .{ .arguments = &.{.integer} };

    pub fn goto_line_and_column(self: *Self, ctx: Context) Result {
        try self.send_editor_jump_source();
        var line: usize = 0;
        var column: usize = 0;
        var have_sel: bool = false;
        var sel: Selection = .{};
        if (try ctx.args.match(.{
            tp.extract(&line),
            tp.extract(&column),
        })) {
            // self.logger.print("goto: l:{d} c:{d}", .{ line, column });
        } else if (try ctx.args.match(.{
            tp.extract(&line),
            tp.extract(&column),
            tp.extract(&sel.begin.row),
            tp.extract(&sel.begin.col),
            tp.extract(&sel.end.row),
            tp.extract(&sel.end.col),
        })) {
            // self.logger.print("goto: l:{d} c:{d} {any}", .{ line, column, sel });
            have_sel = true;
        } else return error.InvalidGotoLineAndColumnArgument;
        self.cancel_all_selections();
        const root = self.buf_root() catch return;
        const primary = self.get_primary();
        try primary.cursor.move_to(
            root,
            @intCast(if (line < 1) 0 else line - 1),
            @intCast(if (column < 1) 0 else column - 1),
            self.metrics,
        );
        if (have_sel) primary.selection = sel;
        if (self.view.is_visible(&primary.cursor))
            self.clamp()
        else
            try self.scroll_view_center(.{});
        try self.send_editor_jump_destination();
        self.need_render();
    }
    pub const goto_line_and_column_meta: Meta = .{ .arguments = &.{ .integer, .integer } };

    pub fn goto_definition(self: *Self, _: Context) Result {
        const file_path = self.file_path orelse return;
        const primary = self.get_primary();
        return project_manager.goto_definition(file_path, primary.cursor.row, primary.cursor.col);
    }
    pub const goto_definition_meta: Meta = .{ .description = "Language: Goto definition" };

    pub fn goto_declaration(self: *Self, _: Context) Result {
        const file_path = self.file_path orelse return;
        const primary = self.get_primary();
        return project_manager.goto_declaration(file_path, primary.cursor.row, primary.cursor.col);
    }
    pub const goto_declaration_meta: Meta = .{ .description = "Language: Goto declaration" };

    pub fn goto_implementation(self: *Self, _: Context) Result {
        const file_path = self.file_path orelse return;
        const primary = self.get_primary();
        return project_manager.goto_implementation(file_path, primary.cursor.row, primary.cursor.col);
    }
    pub const goto_implementation_meta: Meta = .{ .description = "Language: Goto implementation" };

    pub fn goto_type_definition(self: *Self, _: Context) Result {
        const file_path = self.file_path orelse return;
        const primary = self.get_primary();
        return project_manager.goto_type_definition(file_path, primary.cursor.row, primary.cursor.col);
    }
    pub const goto_type_definition_meta: Meta = .{ .description = "Language: Goto type definition" };

    pub fn references(self: *Self, _: Context) Result {
        const file_path = self.file_path orelse return;
        const primary = self.get_primary();
        return project_manager.references(file_path, primary.cursor.row, primary.cursor.col);
    }
    pub const references_meta: Meta = .{ .description = "Language: Find all references" };

    pub fn completion(self: *Self, _: Context) Result {
        const file_path = self.file_path orelse return;
        const primary = self.get_primary();
        return project_manager.completion(file_path, primary.cursor.row, primary.cursor.col);
    }
    pub const completion_meta: Meta = .{ .description = "Language: Show completions at cursor" };

    pub fn rename_symbol(self: *Self, _: Context) Result {
        const file_path = self.file_path orelse return;
        const root = self.buf_root() catch return;
        const primary = self.get_primary();
        const col = try root.get_line_width_to_pos(primary.cursor.row, primary.cursor.col, self.metrics);
        return project_manager.rename_symbol(file_path, primary.cursor.row, col);
    }
    pub const rename_symbol_meta: Meta = .{ .description = "Language: Rename symbol at cursor" };

    pub fn add_cursor_from_selection(self: *Self, sel_: Selection, op: enum { cancel, push }) !void {
        switch (op) {
            .cancel => self.cancel_all_selections(),
            .push => try self.push_cursor(),
        }
        const root = self.buf_root() catch return;
        const sel: Selection = .{
            .begin = .{
                .row = sel_.begin.row,
                .col = try root.pos_to_width(sel_.begin.row, sel_.begin.col, self.metrics),
            },
            .end = .{
                .row = sel_.end.row,
                .col = try root.pos_to_width(sel_.end.row, sel_.end.col, self.metrics),
            },
        };
        const primary = self.get_primary();
        primary.selection = sel;
        primary.cursor = sel.end;
        self.need_render();
    }

    pub fn add_cursors_from_content_diff(self: *Self, new_content: []const u8) !void {
        const frame = tracy.initZone(@src(), .{ .name = "editor diff syntax" });
        defer frame.deinit();

        var content_ = std.ArrayList(u8).init(self.allocator);
        defer content_.deinit();
        const root = self.buf_root() catch return;
        const eol_mode = self.buf_eol_mode() catch return;
        try root.store(content_.writer(), eol_mode);
        const content = content_.items;
        var last_begin_row: usize = 0;
        var last_begin_col_pos: usize = 0;
        var last_end_row: usize = 0;
        var last_end_col_pos: usize = 0;

        const diffs = try @import("diff").diff(self.allocator, new_content, content);
        defer self.allocator.free(diffs);
        var first = true;
        for (diffs) |diff| {
            switch (diff.kind) {
                .delete => {
                    var begin_row, var begin_col_pos = count_lines(content[0..diff.start]);
                    const end_row, const end_col_pos = count_lines(content[0 .. diff.start + diff.bytes.len]);
                    if (begin_row == last_end_row and begin_col_pos == last_end_col_pos) {
                        begin_row = last_begin_row;
                        begin_col_pos = last_begin_col_pos;
                    } else {
                        if (first) {
                            self.cancel_all_selections();
                        } else {
                            try self.push_cursor();
                        }
                        first = false;
                    }
                    const begin_col = try root.pos_to_width(begin_row, begin_col_pos, self.metrics);
                    const end_col = try root.pos_to_width(end_row, end_col_pos, self.metrics);

                    last_begin_row = begin_row;
                    last_begin_col_pos = begin_col_pos;
                    last_end_row = end_row;
                    last_end_col_pos = end_col_pos;

                    const sel: Selection = .{
                        .begin = .{ .row = begin_row, .col = begin_col },
                        .end = .{ .row = end_row, .col = end_col },
                    };
                    const primary = self.get_primary();
                    primary.selection = sel;
                    primary.cursor = sel.end;
                    self.need_render();
                },
                else => {},
            }
        }
    }

    fn count_lines(content: []const u8) struct { usize, usize } {
        var pos = content;
        var offset = content.len;
        var lines: usize = 0;
        while (pos.len > 0) : (pos = pos[1..]) if (pos[0] == '\n') {
            offset = pos.len - 1;
            lines += 1;
        };
        return .{ lines, offset };
    }

    pub fn hover(self: *Self, _: Context) Result {
        const primary = self.get_primary();
        return self.hover_at(primary.cursor.row, primary.cursor.col);
    }
    pub const hover_meta: Meta = .{ .description = "Language: Show documentation for symbol (hover)" };

    pub fn hover_at_abs(self: *Self, y: usize, x: usize) Result {
        const row: usize = self.view.row + y;
        const col: usize = self.view.col + x;
        return self.hover_at(row, col);
    }

    pub fn hover_at(self: *Self, row: usize, col: usize) Result {
        const file_path = self.file_path orelse return;
        const root = self.buf_root() catch return;
        const pos = root.get_line_width_to_pos(row, col, self.metrics) catch return;
        return project_manager.hover(file_path, row, pos);
    }

    pub fn add_hover_highlight(self: *Self, match_: Match) void {
        const root = self.buf_root() catch return;
        const match: Match = .{
            .begin = .{
                .row = match_.begin.row,
                .col = root.pos_to_width(match_.begin.row, match_.begin.col, self.metrics) catch return,
            },
            .end = .{
                .row = match_.end.row,
                .col = root.pos_to_width(match_.end.row, match_.end.col, self.metrics) catch return,
            },
        };
        switch (self.matches.items.len) {
            0 => {
                (self.matches.addOne() catch return).* = match;
            },
            1 => {
                self.matches.items[0] = match;
            },
            else => {},
        }
        self.need_render();
    }

    pub fn add_diagnostic(
        self: *Self,
        file_path: []const u8,
        source: []const u8,
        code: []const u8,
        message: []const u8,
        severity: i32,
        sel_: Selection,
    ) Result {
        if (!std.mem.eql(u8, file_path, self.file_path orelse return)) return;

        const root = self.buf_root() catch return;
        const sel: Selection = .{
            .begin = .{
                .row = sel_.begin.row,
                .col = root.pos_to_width(sel_.begin.row, sel_.begin.col, self.metrics) catch return,
            },
            .end = .{
                .row = sel_.end.row,
                .col = root.pos_to_width(sel_.end.row, sel_.end.col, self.metrics) catch return,
            },
        };

        (try self.diagnostics.addOne()).* = .{
            .source = try self.diagnostics.allocator.dupe(u8, source),
            .code = try self.diagnostics.allocator.dupe(u8, code),
            .message = try self.diagnostics.allocator.dupe(u8, message),
            .severity = severity,
            .sel = sel,
        };

        switch (Diagnostic.to_severity(severity)) {
            .Error => self.diag_errors += 1,
            .Warning => self.diag_warnings += 1,
            .Information => self.diag_info += 1,
            .Hint => self.diag_hints += 1,
        }
        self.send_editor_diagnostics() catch {};
        self.need_render();
    }

    pub fn clear_diagnostics(self: *Self) void {
        self.diagnostics.clearRetainingCapacity();
        self.diag_errors = 0;
        self.diag_warnings = 0;
        self.diag_info = 0;
        self.diag_hints = 0;
        self.send_editor_diagnostics() catch {};
        self.need_render();
    }

    pub fn select(self: *Self, ctx: Context) Result {
        var sel: Selection = .{};
        if (!try ctx.args.match(.{ tp.extract(&sel.begin.row), tp.extract(&sel.begin.col), tp.extract(&sel.end.row), tp.extract(&sel.end.col) }))
            return error.InvalidSelectArgument;
        self.get_primary().selection = sel;
    }
    pub const select_meta: Meta = .{ .arguments = &.{ .integer, .integer, .integer, .integer } };

    fn get_formatter(self: *Self) ?[]const []const u8 {
        if (self.syntax) |syn| if (syn.file_type.formatter) |fmtr| if (fmtr.len > 0) return fmtr;
        return null;
    }

    pub fn format(self: *Self, ctx: Context) Result {
        if (ctx.args.buf.len > 0 and try ctx.args.match(.{ tp.string, tp.more })) {
            try self.filter_cmd(ctx.args);
            return;
        }
        if (self.get_formatter()) |fmtr| {
            var args = std.ArrayList(u8).init(self.allocator);
            const writer = args.writer();
            try cbor.writeArrayHeader(writer, fmtr.len);
            for (fmtr) |arg| try cbor.writeValue(writer, arg);
            try self.filter_cmd(.{ .buf = args.items });
            return;
        }
        return tp.exit("no formatter");
    }
    pub const format_meta: Meta = .{ .description = "Language: Format file or selection" };

    pub fn filter(self: *Self, ctx: Context) Result {
        if (!try ctx.args.match(.{ tp.string, tp.more }))
            return error.InvalidFilterArgument;
        try self.filter_cmd(ctx.args);
    }
    pub const filter_meta: Meta = .{ .arguments = &.{.string} };

    fn filter_cmd(self: *Self, cmd: tp.message) !void {
        if (self.filter_) |_| return error.Stop;
        const root = self.buf_root() catch return;
        const buf_a_ = try self.buf_a();
        const primary = self.get_primary();
        var sel: Selection = if (primary.selection) |sel_| sel_ else val: {
            var sel_: Selection = .{};
            try expand_selection_to_all(root, &sel_, self.metrics);
            break :val sel_;
        };
        const reversed = sel.begin.right_of(sel.end);
        sel.normalize();
        self.filter_ = .{
            .before_root = root,
            .work_root = root,
            .begin = sel.begin,
            .pos = .{ .cursor = sel.begin },
            .old_primary = primary.*,
            .old_primary_reversed = reversed,
            .whole_file = if (primary.selection) |_| null else std.ArrayList(u8).init(self.allocator),
        };
        errdefer self.filter_deinit();
        const state = &self.filter_.?;
        var buf: [1024]u8 = undefined;
        const json = try cmd.to_json(&buf);
        self.logger.print("filter: start {s}", .{json});
        var sp = try tp.subprocess.init(self.allocator, cmd, "filter", .Pipe);
        defer {
            sp.close() catch {};
            sp.deinit();
        }
        var buffer = sp.bufferedWriter();
        try self.write_range(state.before_root, sel, buffer.writer(), tp.exit_error, null);
        try buffer.flush();
        self.logger.print("filter: sent", .{});
        state.work_root = try state.work_root.delete_range(sel, buf_a_, null, self.metrics);
    }

    fn filter_stdout(self: *Self, bytes: []const u8) !void {
        const state = if (self.filter_) |*s| s else return error.Stop;
        errdefer self.filter_deinit();
        const buf_a_ = try self.buf_a();
        if (state.whole_file) |*buf| {
            try buf.appendSlice(bytes);
        } else {
            const cursor = &state.pos.cursor;
            cursor.row, cursor.col, state.work_root = try state.work_root.insert_chars(cursor.row, cursor.col, bytes, buf_a_, self.metrics);
            state.bytes += bytes.len;
            state.chunks += 1;
        }
    }

    fn filter_error(self: *Self, bytes: []const u8) !void {
        defer self.filter_deinit();
        self.logger.print("filter: ERR: {s}", .{bytes});
        if (self.need_save_after_filter) |info| {
            try self.save();
            if (info.then) |then|
                return command.executeName(then.cmd, .{ .args = .{ .buf = then.args } });
        }
    }

    fn filter_not_found(self: *Self) !void {
        defer self.filter_deinit();
        self.logger.print_err("filter", "executable not found", .{});
        if (self.need_save_after_filter) |info| {
            try self.save();
            if (info.then) |then|
                return command.executeName(then.cmd, .{ .args = .{ .buf = then.args } });
        }
    }

    fn filter_done(self: *Self) !void {
        const b = try self.buf_for_update();
        const root = self.buf_root() catch return;
        const state = if (self.filter_) |*s| s else return error.Stop;
        if (state.before_root != root) return error.Stop;
        defer self.filter_deinit();
        const primary = self.get_primary();
        self.cancel_all_selections();
        self.cancel_all_matches();
        if (state.whole_file) |buf| {
            state.work_root = try b.load_from_string(buf.items, &state.eol_mode, &state.utf8_sanitized);
            state.bytes = buf.items.len;
            state.chunks = 1;
            primary.cursor = state.old_primary.cursor;
        } else {
            const sel = try primary.enable_selection(root, self.metrics);
            sel.begin = state.begin;
            sel.end = state.pos.cursor;
            if (state.old_primary_reversed) sel.reverse();
            primary.cursor = sel.end;
        }
        try self.update_buf_and_eol_mode(state.work_root, state.eol_mode, state.utf8_sanitized);
        primary.cursor.clamp_to_buffer(state.work_root, self.metrics);
        self.logger.print("filter: done (bytes:{d} chunks:{d})", .{ state.bytes, state.chunks });
        self.reset_syntax();
        self.clamp();
        self.need_render();
        if (self.need_save_after_filter) |info| {
            try self.save();
            if (info.then) |then|
                return command.executeName(then.cmd, .{ .args = .{ .buf = then.args } });
        }
    }

    fn filter_deinit(self: *Self) void {
        const state = if (self.filter_) |*s| s else return;
        if (state.whole_file) |*buf| buf.deinit();
        self.filter_ = null;
    }

    fn to_upper_cursel(self: *Self, root_: Buffer.Root, cursel: *CurSel, allocator: Allocator) error{Stop}!Buffer.Root {
        var root = root_;
        const saved = cursel.*;
        const sel = if (cursel.selection) |*sel| sel else ret: {
            var sel = cursel.enable_selection(root, self.metrics) catch return error.Stop;
            move_cursor_word_begin(root, &sel.begin, self.metrics) catch return error.Stop;
            move_cursor_word_end(root, &sel.end, self.metrics) catch return error.Stop;
            break :ret sel;
        };
        var sfa = std.heap.stackFallback(4096, self.allocator);
        const cut_text = copy_selection(root, sel.*, sfa.get(), self.metrics) catch return error.Stop;
        defer allocator.free(cut_text);
        const ucased = Buffer.unicode.get_case_data().toUpperStr(allocator, cut_text) catch return error.Stop;
        defer allocator.free(ucased);
        root = try self.delete_selection(root, cursel, allocator);
        root = self.insert(root, cursel, ucased, allocator) catch return error.Stop;
        cursel.* = saved;
        return root;
    }

    pub fn to_upper(self: *Self, _: Context) Result {
        const b = try self.buf_for_update();
        const root = try self.with_cursels_mut(b.root, to_upper_cursel, b.allocator);
        try self.update_buf(root);
        self.clamp();
    }
    pub const to_upper_meta: Meta = .{ .description = "Convert selection or word to upper case" };

    fn to_lower_cursel(self: *Self, root_: Buffer.Root, cursel: *CurSel, allocator: Allocator) error{Stop}!Buffer.Root {
        var root = root_;
        const saved = cursel.*;
        const sel = if (cursel.selection) |*sel| sel else ret: {
            var sel = cursel.enable_selection(root, self.metrics) catch return error.Stop;
            move_cursor_word_begin(root, &sel.begin, self.metrics) catch return error.Stop;
            move_cursor_word_end(root, &sel.end, self.metrics) catch return error.Stop;
            break :ret sel;
        };
        var sfa = std.heap.stackFallback(4096, self.allocator);
        const cut_text = copy_selection(root, sel.*, sfa.get(), self.metrics) catch return error.Stop;
        defer allocator.free(cut_text);
        const ucased = Buffer.unicode.get_case_data().toLowerStr(allocator, cut_text) catch return error.Stop;
        defer allocator.free(ucased);
        root = try self.delete_selection(root, cursel, allocator);
        root = self.insert(root, cursel, ucased, allocator) catch return error.Stop;
        cursel.* = saved;
        return root;
    }

    pub fn to_lower(self: *Self, _: Context) Result {
        const b = try self.buf_for_update();
        const root = try self.with_cursels_mut(b.root, to_lower_cursel, b.allocator);
        try self.update_buf(root);
        self.clamp();
    }
    pub const to_lower_meta: Meta = .{ .description = "Convert selection or word to lower case" };

    fn switch_case_cursel(self: *Self, root_: Buffer.Root, cursel: *CurSel, allocator: Allocator) error{Stop}!Buffer.Root {
        var root = root_;
        var saved = cursel.*;
        const sel = if (cursel.selection) |*sel| sel else ret: {
            var sel = cursel.enable_selection(root, self.metrics) catch return error.Stop;
            move_cursor_right(root, &sel.end, self.metrics) catch return error.Stop;
            saved.cursor = sel.end;
            break :ret sel;
        };
        var result = std.ArrayList(u8).init(self.allocator);
        defer result.deinit();
        const writer: struct {
            self_: *Self,
            result: *std.ArrayList(u8),

            const Error = @typeInfo(@typeInfo(@TypeOf(Buffer.unicode.CaseData.toUpperStr)).@"fn".return_type.?).error_union.error_set;
            pub fn write(writer: *@This(), bytes: []const u8) Error!void {
                const cd = Buffer.unicode.get_case_data();
                const flipped = if (cd.isLowerStr(bytes))
                    try cd.toUpperStr(writer.self_.allocator, bytes)
                else
                    try cd.toLowerStr(writer.self_.allocator, bytes);
                defer writer.self_.allocator.free(flipped);
                return writer.result.appendSlice(flipped);
            }
            fn map_error(e: anyerror, _: ?*std.builtin.StackTrace) Error {
                return @errorCast(e);
            }
        } = .{
            .self_ = self,
            .result = &result,
        };
        self.write_range(root, sel.*, writer, @TypeOf(writer).map_error, null) catch return error.Stop;
        root = try self.delete_selection(root, cursel, allocator);
        root = self.insert(root, cursel, writer.result.items, allocator) catch return error.Stop;
        cursel.* = saved;
        return root;
    }

    pub fn switch_case(self: *Self, _: Context) Result {
        const b = try self.buf_for_update();
        const root = try self.with_cursels_mut(b.root, switch_case_cursel, b.allocator);
        try self.update_buf(root);
        self.clamp();
    }
    pub const switch_case_meta: Meta = .{ .description = "Switch the case of selection or character at cursor" };

    pub fn forced_mark_clean(self: *Self, _: Context) Result {
        if (self.buffer) |b| {
            b.mark_clean();
            self.update_event() catch {};
        }
    }
    pub const forced_mark_clean_meta: Meta = .{ .description = "Force current file to be marked as clean" };

    pub fn toggle_eol_mode(self: *Self, _: Context) Result {
        if (self.buffer) |b| {
            b.file_eol_mode = switch (b.file_eol_mode) {
                .lf => .crlf,
                .crlf => .lf,
            };
            self.update_event() catch {};
        }
    }
    pub const toggle_eol_mode_meta: Meta = .{ .description = "Toggle end of line sequence" };

    pub fn toggle_syntax_highlighting(self: *Self, _: Context) Result {
        self.syntax_no_render = !self.syntax_no_render;
        if (self.syntax_no_render) {
            if (self.syntax) |syn| {
                const frame = tracy.initZone(@src(), .{ .name = "editor reset syntax" });
                defer frame.deinit();
                syn.reset();
                self.syntax_last_rendered_root = null;
                self.syntax_refresh_full = true;
                self.syntax_incremental_reparse = false;
            }
        }
        self.logger.print("syntax highlighting {s}", .{if (self.syntax_no_render) "disabled" else "enabled"});
    }
    pub const toggle_syntax_highlighting_meta: Meta = .{ .description = "Toggle syntax highlighting" };

    pub fn toggle_syntax_timing(self: *Self, _: Context) Result {
        self.syntax_report_timing = !self.syntax_report_timing;
    }
    pub const toggle_syntax_timing_meta: Meta = .{ .description = "Toggle tree-sitter timing reports" };

    pub fn set_file_type(self: *Self, ctx: Context) Result {
        var file_type: []const u8 = undefined;
        if (!try ctx.args.match(.{tp.extract(&file_type)}))
            return error.InvalidSetFileTypeArgument;

        if (self.syntax) |syn| syn.destroy();
        self.syntax_last_rendered_root = null;
        self.syntax_refresh_full = true;
        self.syntax_incremental_reparse = false;

        self.syntax = syntax: {
            var content = std.ArrayList(u8).init(self.allocator);
            defer content.deinit();
            const root = try self.buf_root();
            try root.store(content.writer(), try self.buf_eol_mode());
            const syn = syntax.create_file_type(self.allocator, file_type) catch null;
            if (syn) |syn_| if (self.file_path) |file_path|
                project_manager.did_open(
                    file_path,
                    syn_.file_type,
                    self.lsp_version,
                    try content.toOwnedSlice(),
                    if (self.buffer) |p| p.is_ephemeral() else true,
                ) catch |e|
                    self.logger.print("project_manager.did_open failed: {any}", .{e});
            break :syntax syn;
        };
        self.syntax_no_render = tp.env.get().is("no-syntax");
        self.syntax_report_timing = tp.env.get().is("syntax-report-timing");

        const ftn = if (self.syntax) |syn| syn.file_type.name else "text";
        const fti = if (self.syntax) |syn| syn.file_type.icon else "🖹";
        const ftc = if (self.syntax) |syn| syn.file_type.color else 0x000000;
        const file_exists = if (self.buffer) |b| b.file_exists else false;
        try self.send_editor_open(self.file_path orelse "", file_exists, ftn, fti, ftc);
        self.logger.print("file type {s}", .{file_type});
    }
    pub const set_file_type_meta: Meta = .{ .arguments = &.{.string} };
};

pub fn create(allocator: Allocator, parent: Plane, buffer_manager: *Buffer.Manager) !Widget {
    return EditorWidget.create(allocator, parent, buffer_manager);
}

pub const EditorWidget = struct {
    plane: Plane,
    parent: Plane,

    editor: Editor,
    commands: Commands = undefined,

    last_btn: input.Mouse = .none,
    last_btn_time_ms: i64 = 0,
    last_btn_count: usize = 0,

    hover: bool = false,
    hover_timer: ?tp.Cancellable = null,
    hover_x: c_int = -1,
    hover_y: c_int = -1,

    const Self = @This();
    const Commands = command.Collection(Editor);

    fn create(allocator: Allocator, parent: Plane, buffer_manager: *Buffer.Manager) !Widget {
        const container = try WidgetList.createH(allocator, parent, "editor.container", .dynamic);
        const self: *Self = try allocator.create(Self);
        try self.init(allocator, container.plane, buffer_manager);
        try self.commands.init(&self.editor);
        const editorWidget = Widget.to(self);
        try container.add(try editor_gutter.create(allocator, container.widget(), editorWidget, &self.editor));
        try container.add(editorWidget);
        try container.add(try scrollbar_v.create(allocator, container.plane, editorWidget, EventHandler.to_unowned(container)));
        return container.widget();
    }

    fn init(self: *Self, allocator: Allocator, parent: Plane, buffer_manager: *Buffer.Manager) !void {
        var n = try Plane.init(&(Widget.Box{}).opts("editor"), parent);
        errdefer n.deinit();

        self.* = .{
            .parent = parent,
            .plane = n,
            .editor = undefined,
        };
        self.editor.init(allocator, n, buffer_manager);
        errdefer self.editor.deinit();
        try self.editor.push_cursor();
    }

    pub fn deinit(self: *Self, allocator: Allocator) void {
        self.update_hover_timer(.cancel);
        self.commands.deinit();
        self.editor.deinit();
        self.plane.deinit();
        allocator.destroy(self);
    }

    pub fn update(self: *Self) void {
        self.editor.update();
    }

    pub fn render(self: *Self, theme: *const Widget.Theme) bool {
        return self.editor.render(theme);
    }

    pub fn receive(self: *Self, _: tp.pid_ref, m: tp.message) error{Exit}!bool {
        return self.receive_safe(m) catch |e| return tp.exit_error(e, @errorReturnTrace());
    }

    fn receive_safe(self: *Self, m: tp.message) !bool {
        var event: input.Event = undefined;
        var btn: input.MouseType = undefined;
        var x: c_int = undefined;
        var y: c_int = undefined;
        var xpx: c_int = undefined;
        var ypx: c_int = undefined;
        var pos: u32 = 0;
        var bytes: []const u8 = "";

        if (try m.match(.{ "M", tp.extract(&x), tp.extract(&y), tp.extract(&xpx), tp.extract(&ypx) })) {
            const hover_y, const hover_x = self.editor.plane.abs_yx_to_rel(y, x);
            if (hover_y != self.hover_y or hover_x != self.hover_x) {
                self.hover_y, self.hover_x = .{ hover_y, hover_x };
                if (self.editor.jump_mode)
                    self.update_hover_timer(.init);
            }
        } else if (try m.match(.{ "B", tp.extract(&event), tp.extract(&btn), tp.any, tp.extract(&x), tp.extract(&y), tp.extract(&xpx), tp.extract(&ypx) })) {
            try self.mouse_click_event(event, @enumFromInt(btn), y, x, ypx, xpx);
        } else if (try m.match(.{ "D", tp.extract(&event), tp.extract(&btn), tp.any, tp.extract(&x), tp.extract(&y), tp.extract(&xpx), tp.extract(&ypx) })) {
            try self.mouse_drag_event(event, @enumFromInt(btn), y, x, ypx, xpx);
        } else if (try m.match(.{ "scroll_to", tp.extract(&pos) })) {
            self.editor.scroll_to(pos);
        } else if (try m.match(.{ "filter", "stdout", tp.extract(&bytes) })) {
            self.editor.filter_stdout(bytes) catch {};
        } else if (try m.match(.{ "filter", "stderr", tp.extract(&bytes) })) {
            try self.editor.filter_error(bytes);
        } else if (try m.match(.{ "filter", "term", "error.FileNotFound", 1 })) {
            try self.editor.filter_not_found();
        } else if (try m.match(.{ "filter", "term", tp.more })) {
            try self.editor.filter_done();
        } else if (try m.match(.{ "A", tp.more })) {
            self.editor.add_match(m) catch {};
        } else if (try m.match(.{ "H", tp.extract(&self.hover) })) {
            if (self.editor.jump_mode) {
                self.update_hover_timer(.init);
                tui.rdr().request_mouse_cursor_pointer(self.hover);
            } else {
                self.update_hover_timer(.cancel);
                tui.rdr().request_mouse_cursor_text(self.hover);
            }
        } else if (try m.match(.{"HOVER"})) {
            self.update_hover_timer(.fired);
            if (self.hover_y >= 0 and self.hover_x >= 0)
                try self.editor.hover_at_abs(@intCast(self.hover_y), @intCast(self.hover_x));
        } else if (try m.match(.{ "whitespace_mode", tp.extract(&bytes) })) {
            self.editor.render_whitespace = Editor.from_whitespace_mode(bytes);
        } else {
            return false;
        }
        return true;
    }

    fn update_hover_timer(self: *Self, event: enum { init, fired, cancel }) void {
        if (self.hover_timer) |*t| {
            if (event != .fired) t.cancel() catch {};
            t.deinit();
            self.hover_timer = null;
        }
        if (event == .init) {
            const delay_us: u64 = std.time.us_per_ms * 100;
            self.hover_timer = tp.self_pid().delay_send_cancellable(self.editor.allocator, "editor.hover_timer", delay_us, .{"HOVER"}) catch null;
        }
    }

    const Result = command.Result;

    fn mouse_click_event(self: *Self, event: input.Event, btn: input.Mouse, y: c_int, x: c_int, ypx: c_int, xpx: c_int) Result {
        if (event != input.event.press) return;
        const ret = (switch (btn) {
            input.mouse.BUTTON1 => &mouse_click_button1,
            input.mouse.BUTTON2 => &mouse_click_button2,
            input.mouse.BUTTON3 => &mouse_click_button3,
            input.mouse.BUTTON4 => &mouse_click_button4,
            input.mouse.BUTTON5 => &mouse_click_button5,
            input.mouse.BUTTON8 => &mouse_click_button8, //back
            input.mouse.BUTTON9 => &mouse_click_button9, //forward
            else => return,
        })(self, y, x, ypx, xpx);
        self.last_btn = btn;
        self.last_btn_time_ms = time.milliTimestamp();
        return ret;
    }

    fn mouse_drag_event(self: *Self, event: input.Event, btn: input.Mouse, y: c_int, x: c_int, ypx: c_int, xpx: c_int) Result {
        if (event != input.event.press) return;
        return (switch (btn) {
            input.mouse.BUTTON1 => &mouse_drag_button1,
            input.mouse.BUTTON2 => &mouse_drag_button2,
            input.mouse.BUTTON3 => &mouse_drag_button3,
            else => return,
        })(self, y, x, ypx, xpx);
    }

    fn mouse_pos_abs(self: *Self, y: c_int, x: c_int, xoffset: c_int) struct { c_int, c_int } {
        return if (tui.is_cursor_beam())
            self.editor.plane.abs_yx_to_rel_nearest_x(y, x, xoffset)
        else
            self.editor.plane.abs_yx_to_rel(y, x);
    }

    fn mouse_click_button1(self: *Self, y: c_int, x: c_int, _: c_int, xoffset: c_int) Result {
        const y_, const x_ = self.mouse_pos_abs(y, x, xoffset);
        if (self.last_btn == input.mouse.BUTTON1) {
            const click_time_ms = time.milliTimestamp() - self.last_btn_time_ms;
            if (click_time_ms <= double_click_time_ms) {
                if (self.last_btn_count == 2) {
                    self.last_btn_count = 3;
                    try self.editor.primary_triple_click(y_, x_);
                    return;
                }
                self.last_btn_count = 2;
                try self.editor.primary_double_click(y_, x_);
                return;
            }
        }
        self.last_btn_count = 1;
        try self.editor.primary_click(y_, x_);
        return;
    }

    fn mouse_drag_button1(self: *Self, y: c_int, x: c_int, _: c_int, xoffset: c_int) Result {
        const y_, const x_ = self.mouse_pos_abs(y, x, xoffset);
        self.editor.primary_drag(y_, x_);
    }

    fn mouse_click_button2(_: *Self, _: c_int, _: c_int, _: c_int, _: c_int) Result {}

    fn mouse_drag_button2(_: *Self, _: c_int, _: c_int, _: c_int, _: c_int) Result {}

    fn mouse_click_button3(self: *Self, y: c_int, x: c_int, _: c_int, xoffset: c_int) Result {
        const y_, const x_ = self.mouse_pos_abs(y, x, xoffset);
        try self.editor.secondary_click(y_, x_);
    }

    fn mouse_drag_button3(self: *Self, y: c_int, x: c_int, _: c_int, xoffset: c_int) Result {
        const y_, const x_ = self.mouse_pos_abs(y, x, xoffset);
        try self.editor.secondary_drag(y_, x_);
    }

    fn mouse_click_button4(self: *Self, _: c_int, _: c_int, _: c_int, _: c_int) Result {
        try self.editor.scroll_up_pageup(.{});
    }

    fn mouse_click_button5(self: *Self, _: c_int, _: c_int, _: c_int, _: c_int) Result {
        try self.editor.scroll_down_pagedown(.{});
    }

    fn mouse_click_button8(_: *Self, _: c_int, _: c_int, _: c_int, _: c_int) Result {
        try command.executeName("jump_back", .{});
    }

    fn mouse_click_button9(_: *Self, _: c_int, _: c_int, _: c_int, _: c_int) Result {
        try command.executeName("jump_forward", .{});
    }

    pub fn handle_resize(self: *Self, pos: Widget.Box) void {
        self.plane.move_yx(@intCast(pos.y), @intCast(pos.x)) catch return;
        self.plane.resize_simple(@intCast(pos.h), @intCast(pos.w)) catch return;
        self.editor.handle_resize(pos);
    }

    pub fn subscribe(self: *Self, h: EventHandler) !void {
        self.editor.handlers.add(h) catch {};
    }

    pub fn unsubscribe(self: *Self, h: EventHandler) !void {
        self.editor.handlers.remove(h) catch {};
    }
};

pub const PosToWidthCache = struct {
    cache: std.ArrayList(usize),
    cached_line: usize = std.math.maxInt(usize),
    cached_root: ?Buffer.Root = null,

    const Self = @This();

    pub fn init(allocator: Allocator) !Self {
        return .{
            .cache = try std.ArrayList(usize).initCapacity(allocator, 2048),
        };
    }

    pub fn deinit(self: *Self) void {
        self.cache.deinit();
    }

    pub fn range_to_selection(self: *Self, range: syntax.Range, root: Buffer.Root, metrics: Buffer.Metrics) ?Selection {
        const start = range.start_point;
        const end = range.end_point;
        if (root != self.cached_root or self.cached_line != start.row) {
            self.cache.clearRetainingCapacity();
            self.cached_line = start.row;
            self.cached_root = root;
            root.get_line_width_map(self.cached_line, &self.cache, metrics) catch return null;
        }
        const start_col = if (start.column < self.cache.items.len) self.cache.items[start.column] else start.column;
        const end_col = if (end.row == start.row and end.column < self.cache.items.len) self.cache.items[end.column] else root.pos_to_width(end.row, end.column, metrics) catch end.column;
        return .{ .begin = .{ .row = start.row, .col = start_col }, .end = .{ .row = end.row, .col = end_col } };
    }
};

fn ViewMap(T: type, default: T) type {
    return struct {
        rows: usize,
        cols: usize,
        data: []T = &[_]T{},
        fn init(allocator: std.mem.Allocator, rows: usize, cols: usize) !@This() {
            const data = try allocator.alloc(T, rows * cols);
            @memset(data[0 .. rows * cols], default);
            return .{ .rows = rows, .cols = cols, .data = data };
        }
        fn deinit(self: *@This(), allocator: std.mem.Allocator) void {
            allocator.free(self.data);
        }
        fn set_yx(self: @This(), y: usize, x: usize, value: T) void {
            if (y >= self.rows or x >= self.cols) return;
            self.data[y * self.cols + x] = value;
        }
        fn get_yx(self: @This(), y: usize, x: usize) T {
            if (y >= self.rows or x >= self.cols) return default;
            return self.data[y * self.cols + x];
        }
    };
}<|MERGE_RESOLUTION|>--- conflicted
+++ resolved
@@ -4143,7 +4143,7 @@
         try self.update_buf(root);
         self.clamp();
     }
-    pub const smart_insert_pair_meta = .{ .arguments = &.{ .string, .string } };
+    pub const smart_insert_pair_meta: Meta = .{ .arguments = &.{ .string, .string } };
 
     pub fn smart_insert_pair_close(self: *Self, ctx: Context) Result {
         var chars_left: []const u8 = undefined;
@@ -4175,11 +4175,7 @@
         try self.update_buf(root);
         self.clamp();
     }
-<<<<<<< HEAD
-    pub const smart_insert_pair_meta: Meta = .{ .arguments = &.{.string} };
-=======
     pub const smart_insert_pair_close_meta = .{ .arguments = &.{ .string, .string } };
->>>>>>> c984f3c3
 
     pub fn enable_fast_scroll(self: *Self, _: Context) Result {
         self.fast_scroll = true;
