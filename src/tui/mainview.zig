const std = @import("std");
const tp = @import("thespian");
const cbor = @import("cbor");
const tracy = @import("tracy");
const ripgrep = @import("ripgrep");
const root = @import("root");
const location_history = @import("location_history");
const project_manager = @import("project_manager");
const log = @import("log");
const shell = @import("shell");
const builtin = @import("builtin");
const build_options = @import("build_options");

const Plane = @import("renderer").Plane;
const input = @import("input");
const command = @import("command");
const Buffer = @import("Buffer");

const tui = @import("tui.zig");
const Box = @import("Box.zig");
const EventHandler = @import("EventHandler");
const Widget = @import("Widget.zig");
const WidgetList = @import("WidgetList.zig");
const WidgetStack = @import("WidgetStack.zig");
const ed = @import("editor.zig");
const home = @import("home.zig");

const logview = @import("logview.zig");
const filelist_view = @import("filelist_view.zig");
const info_view = @import("info_view.zig");
const input_view = @import("inputview.zig");

const Self = @This();
const Commands = command.Collection(cmds);

allocator: std.mem.Allocator,
plane: Plane,
widgets: *WidgetList,
widgets_widget: Widget,
floating_views: WidgetStack,
commands: Commands = undefined,
top_bar: ?Widget = null,
bottom_bar: ?Widget = null,
active_editor: ?usize = null,
editors: std.ArrayListUnmanaged(*ed.Editor) = .{},
views: *WidgetList,
views_widget: Widget,
active_view: ?usize = 0,
panels: ?*WidgetList = null,
last_match_text: ?[]const u8 = null,
location_history_: location_history,
buffer_manager: Buffer.Manager,
find_in_files_state: enum { init, adding, done } = .done,
file_list_type: FileListType = .find_in_files,
panel_height: ?usize = null,

const FileListType = enum {
    diagnostics,
    references,
    find_in_files,
};

pub fn create(allocator: std.mem.Allocator) !Widget {
    const self = try allocator.create(Self);
    self.* = .{
        .allocator = allocator,
        .plane = tui.plane(),
        .widgets = undefined,
        .widgets_widget = undefined,
        .floating_views = WidgetStack.init(allocator),
        .location_history_ = try location_history.create(),
        .views = undefined,
        .views_widget = undefined,
        .buffer_manager = Buffer.Manager.init(allocator),
    };
    try self.commands.init(self);
    const w = Widget.to(self);

    const widgets = try WidgetList.createV(allocator, self.plane, @typeName(Self), .dynamic);
    self.widgets = widgets;
    self.widgets_widget = widgets.widget();
    if (tui.config().top_bar.len > 0)
        self.top_bar = (try widgets.addP(try @import("status/bar.zig").create(allocator, self.plane, tui.config().top_bar, .none, null))).*;

    const views = try WidgetList.createH(allocator, self.plane, @typeName(Self), .dynamic);
    self.views = views;
    self.views_widget = views.widget();
    try views.add(try Widget.empty(allocator, self.views_widget.plane.*, .dynamic));

    try widgets.add(self.views_widget);

    if (tui.config().bottom_bar.len > 0) {
        self.bottom_bar = (try widgets.addP(try @import("status/bar.zig").create(allocator, self.plane, tui.config().bottom_bar, .grip, EventHandler.bind(self, handle_bottom_bar_event)))).*;
    }
    if (tp.env.get().is("show-input"))
        self.toggle_inputview_async();
    if (tp.env.get().is("show-log"))
        self.toggle_logview_async();
    return w;
}

pub fn deinit(self: *Self, allocator: std.mem.Allocator) void {
    self.close_all_panel_views();
    self.commands.deinit();
    self.widgets.deinit(allocator);
    self.floating_views.deinit();
    self.buffer_manager.deinit();
    allocator.destroy(self);
}

pub fn receive(self: *Self, from_: tp.pid_ref, m: tp.message) error{Exit}!bool {
    var path: []const u8 = undefined;
    var begin_line: usize = undefined;
    var begin_pos: usize = undefined;
    var end_line: usize = undefined;
    var end_pos: usize = undefined;
    var lines: []const u8 = undefined;
    if (try m.match(.{ "REF", tp.extract(&path), tp.extract(&begin_line), tp.extract(&begin_pos), tp.extract(&end_line), tp.extract(&end_pos), tp.extract(&lines) })) {
        try self.add_find_in_files_result(.references, path, begin_line, begin_pos, end_line, end_pos, lines, .Information);
        return true;
    } else if (try m.match(.{ "FIF", tp.extract(&path), tp.extract(&begin_line), tp.extract(&begin_pos), tp.extract(&end_line), tp.extract(&end_pos), tp.extract(&lines) })) {
        try self.add_find_in_files_result(.find_in_files, path, begin_line, begin_pos, end_line, end_pos, lines, .Information);
        return true;
    } else if (try m.match(.{ "REF", "done" })) {
        self.find_in_files_state = .done;
        return true;
    } else if (try m.match(.{ "FIF", "done" })) {
        switch (self.find_in_files_state) {
            .init => self.clear_find_in_files_results(self.file_list_type),
            else => {},
        }
        self.find_in_files_state = .done;
        return true;
    } else if (try m.match(.{ "hover", tp.extract(&path), tp.string, tp.extract(&lines), tp.extract(&begin_line), tp.extract(&begin_pos), tp.extract(&end_line), tp.extract(&end_pos) })) {
        try self.add_info_content(lines);
        if (self.get_active_editor()) |editor|
            editor.add_hover_highlight(.{
                .begin = .{ .row = begin_line, .col = begin_pos },
                .end = .{ .row = end_line, .col = end_pos },
            });
        return true;
    }
    return if (try self.floating_views.send(from_, m)) true else self.widgets.send(from_, m);
}

pub fn update(self: *Self) void {
    self.widgets.update();
    self.floating_views.update();
}

pub fn render(self: *Self, theme: *const Widget.Theme) bool {
    const widgets_more = self.widgets.render(theme);
    const views_more = self.floating_views.render(theme);
    return widgets_more or views_more;
}

pub fn handle_resize(self: *Self, pos: Box) void {
    self.plane = tui.plane();
    if (self.panel_height) |h| if (h >= self.box().h) {
        self.panel_height = null;
    };
    self.widgets.handle_resize(pos);
    self.floating_views.resize(pos);
}

pub fn box(self: *const Self) Box {
    return Box.from(self.plane);
}

fn handle_bottom_bar_event(self: *Self, _: tp.pid_ref, m: tp.message) tp.result {
    var y: usize = undefined;
    if (try m.match(.{ "D", input.event.press, @intFromEnum(input.mouse.BUTTON1), tp.any, tp.any, tp.extract(&y), tp.any, tp.any }))
        return self.bottom_bar_primary_drag(y);
}

fn bottom_bar_primary_drag(self: *Self, y: usize) tp.result {
    const panels = self.panels orelse blk: {
        cmds.toggle_panel(self, .{}) catch return;
        break :blk self.panels.?;
    };
    const h = self.plane.dim_y();
    self.panel_height = @max(1, h - @min(h, y + 1));
    panels.layout_ = .{ .static = self.panel_height.? };
    if (self.panel_height == 1) {
        self.panel_height = null;
        command.executeName("toggle_panel", .{}) catch {};
    }
}

fn toggle_panel_view(self: *Self, view: anytype, enable_only: bool) !void {
    if (self.panels) |panels| {
        if (panels.get(@typeName(view))) |w| {
            if (!enable_only) {
                panels.remove(w.*);
                if (panels.empty()) {
                    self.widgets.remove(panels.widget());
                    self.panels = null;
                }
            }
        } else {
            try panels.add(try view.create(self.allocator, self.widgets.plane));
        }
    } else {
        const panels = try WidgetList.createH(self.allocator, self.widgets.plane, "panel", .{ .static = self.panel_height orelse self.box().h / 5 });
        try self.widgets.add(panels.widget());
        try panels.add(try view.create(self.allocator, self.widgets.plane));
        self.panels = panels;
    }
    tui.resize();
}

fn get_panel_view(self: *Self, comptime view: type) ?*view {
    return if (self.panels) |panels| if (panels.get(@typeName(view))) |w| w.dynamic_cast(view) else null else null;
}

fn is_panel_view_showing(self: *Self, comptime view: type) bool {
    return self.get_panel_view(view) != null;
}

fn close_all_panel_views(self: *Self) void {
    if (self.panels) |panels| {
        self.widgets.remove(panels.widget());
        self.panels = null;
    }
    tui.resize();
}

fn check_all_not_dirty(self: *const Self) command.Result {
    if (self.buffer_manager.is_dirty())
        return tp.exit("unsaved changes");
}

const cmds = struct {
    pub const Target = Self;
    const Ctx = command.Context;
    const Meta = command.Metadata;
    const Result = command.Result;

    pub fn quit(self: *Self, _: Ctx) Result {
        try self.check_all_not_dirty();
        try tp.self_pid().send("quit");
    }
<<<<<<< HEAD
    pub const quit_meta: Meta = .{ .description = "Quit (exit) Flow Control" };
=======
    pub const quit_meta = .{ .description = "Quit" };
>>>>>>> 4b348046

    pub fn quit_without_saving(_: *Self, _: Ctx) Result {
        try tp.self_pid().send("quit");
    }
    pub const quit_without_saving_meta: Meta = .{ .description = "Quit without saving" };

    pub fn open_project_cwd(self: *Self, _: Ctx) Result {
        try project_manager.open(".");
        if (self.top_bar) |bar| _ = try bar.msg(.{ "PRJ", "open" });
        if (self.bottom_bar) |bar| _ = try bar.msg(.{ "PRJ", "open" });
    }
    pub const open_project_cwd_meta: Meta = .{};

    pub fn open_project_dir(self: *Self, ctx: Ctx) Result {
        var project_dir: []const u8 = undefined;
        if (!try ctx.args.match(.{tp.extract(&project_dir)}))
            return;
        try project_manager.open(project_dir);
        const project = tp.env.get().str("project");
        tui.rdr().set_terminal_working_directory(project);
        if (self.top_bar) |bar| _ = try bar.msg(.{ "PRJ", "open" });
        if (self.bottom_bar) |bar| _ = try bar.msg(.{ "PRJ", "open" });
    }
    pub const open_project_dir_meta: Meta = .{ .arguments = &.{.string} };

    pub fn close_project(_: *Self, ctx: Ctx) Result {
        var project_dir: []const u8 = undefined;
        if (!try ctx.args.match(.{tp.extract(&project_dir)}))
            return;
        project_manager.close(project_dir) catch |e| switch (e) {
            error.CloseCurrentProject => {
                const logger = log.logger("project");
                defer logger.deinit();
                logger.print_err("project", "cannot close current project", .{});
            },
            else => return e,
        };
    }
    pub const close_project_meta: Meta = .{ .arguments = &.{.string} };

    pub fn change_project(self: *Self, ctx: Ctx) Result {
        var project_dir: []const u8 = undefined;
        if (!try ctx.args.match(.{tp.extract(&project_dir)}))
            return;
        try self.check_all_not_dirty();
        for (self.editors.items) |editor| {
            editor.clear_diagnostics();
            try editor.close_file(.{});
        }
        self.delete_all_buffers();
        self.clear_find_in_files_results(.diagnostics);
        if (self.file_list_type == .diagnostics and self.is_panel_view_showing(filelist_view))
            try self.toggle_panel_view(filelist_view, false);
        self.buffer_manager.deinit();
        self.buffer_manager = Buffer.Manager.init(self.allocator);
        try project_manager.open(project_dir);
        const project = tp.env.get().str("project");
        tui.rdr().set_terminal_working_directory(project);
        if (self.top_bar) |bar| _ = try bar.msg(.{ "PRJ", "open" });
        if (self.bottom_bar) |bar| _ = try bar.msg(.{ "PRJ", "open" });
        if (try project_manager.request_most_recent_file(self.allocator)) |file_path|
            self.show_file_async_and_free(file_path);
    }
    pub const change_project_meta: Meta = .{ .arguments = &.{.string} };

    pub fn navigate(self: *Self, ctx: Ctx) Result {
        tui.reset_drag_context();
        const frame = tracy.initZone(@src(), .{ .name = "navigate" });
        defer frame.deinit();
        var file: ?[]const u8 = null;
        var file_name: []const u8 = undefined;
        var line: ?i64 = null;
        var column: ?i64 = null;
        var goto_args: []const u8 = &.{};

        var iter = ctx.args.buf;
        if (cbor.decodeMapHeader(&iter)) |len_| {
            var len = len_;
            while (len > 0) : (len -= 1) {
                var field_name: []const u8 = undefined;
                if (!try cbor.matchString(&iter, &field_name))
                    return error.InvalidNavigateArgumentFieldName;
                if (std.mem.eql(u8, field_name, "line")) {
                    if (!try cbor.matchValue(&iter, cbor.extract(&line)))
                        return error.InvalidNavigateLineArgument;
                } else if (std.mem.eql(u8, field_name, "column")) {
                    if (!try cbor.matchValue(&iter, cbor.extract(&column)))
                        return error.InvalidNavigateColumnArgument;
                } else if (std.mem.eql(u8, field_name, "file")) {
                    if (!try cbor.matchValue(&iter, cbor.extract(&file)))
                        return error.InvalidNavigateFileArgument;
                } else if (std.mem.eql(u8, field_name, "goto")) {
                    if (!try cbor.matchValue(&iter, cbor.extract_cbor(&goto_args)))
                        return error.InvalidNavigateGotoArgument;
                } else {
                    try cbor.skipValue(&iter);
                }
            }
        } else |_| if (ctx.args.match(tp.extract(&file_name)) catch false) {
            file = file_name;
        } else return error.InvalidNavigateArgument;

        if (tp.env.get().str("project").len == 0) {
            try open_project_cwd(self, .{});
        }

        const f = project_manager.normalize_file_path(file orelse return);
        const same_file = if (self.get_active_file_path()) |fp| std.mem.eql(u8, fp, f) else false;
        const have_editor_metadata = if (self.buffer_manager.get_buffer_for_file(f)) |_| true else false;

        if (!same_file and !have_editor_metadata and line == null)
            if (try project_manager.get_mru_position(self.allocator, f)) |pos| {
                line = @intCast(pos.row);
                column = @intCast(pos.col);
            };

        if (!same_file) {
            if (self.get_active_editor()) |editor| {
                editor.send_editor_jump_source() catch {};
            }
            try self.create_editor();
            try command.executeName("open_buffer_from_file", command.fmt(.{f}));
        }
        if (goto_args.len != 0) {
            try command.executeName("goto_line_and_column", .{ .args = .{ .buf = goto_args } });
        } else if (line) |l| {
            try command.executeName("goto_line", command.fmt(.{l}));
            if (!same_file)
                try command.executeName("scroll_view_center", .{});
            if (column) |col|
                try command.executeName("goto_column", command.fmt(.{col}));
        }
        tui.need_render();
    }
    pub const navigate_meta: Meta = .{ .arguments = &.{.object} };

    pub fn open_help(self: *Self, _: Ctx) Result {
        tui.reset_drag_context();
        try self.create_editor();
        try command.executeName("open_scratch_buffer", command.fmt(.{ "help", @embedFile("help.md"), "markdown" }));
        tui.need_render();
    }
    pub const open_help_meta: Meta = .{ .description = "Open help" };

    pub fn open_font_test_text(self: *Self, _: Ctx) Result {
        tui.reset_drag_context();
        try self.create_editor();
        try command.executeName("open_scratch_buffer", command.fmt(.{ "font test", @import("fonts.zig").font_test_text, "text" }));
        tui.need_render();
    }
    pub const open_font_test_text_meta: Meta = .{ .description = "Open font glyph test text" };

    pub fn open_version_info(self: *Self, _: Ctx) Result {
        tui.reset_drag_context();
        try self.create_editor();
        try command.executeName("open_scratch_buffer", command.fmt(.{ "version", root.version_info, "diff" }));
        tui.need_render();
    }
<<<<<<< HEAD
    pub const open_version_info_meta: Meta = .{ .description = "Show build version information" };
=======
    pub const open_version_info_meta = .{ .description = "Version" };
>>>>>>> 4b348046

    pub fn open_config(_: *Self, _: Ctx) Result {
        const file_name = try root.get_config_file_name(@import("config"));
        try tp.self_pid().send(.{ "cmd", "navigate", .{ .file = file_name[0 .. file_name.len - 5] } });
    }
<<<<<<< HEAD
    pub const open_config_meta: Meta = .{ .description = "Edit configuration file" };
=======
    pub const open_config_meta = .{ .description = "Edit configuration" };
>>>>>>> 4b348046

    pub fn open_gui_config(_: *Self, _: Ctx) Result {
        const file_name = try root.get_config_file_name(@import("gui_config"));
        try tp.self_pid().send(.{ "cmd", "navigate", .{ .file = file_name[0 .. file_name.len - ".json".len] } });
    }
<<<<<<< HEAD
    pub const open_gui_config_meta: Meta = .{ .description = "Edit gui configuration file" };
=======
    pub const open_gui_config_meta = .{ .description = "Edit gui configuration" };
>>>>>>> 4b348046

    pub fn open_tabs_style_config(self: *Self, _: Ctx) Result {
        const Style = @import("status/tabs.zig").Style;
        const file_name = try root.get_config_file_name(Style);
        const tab_style, const tab_style_bufs: [][]const u8 = if (root.exists_config(Style)) blk: {
            const tab_style, const tab_style_bufs = root.read_config(Style, self.allocator);
            break :blk .{ tab_style, tab_style_bufs };
        } else .{ Style{}, &.{} };
        defer root.free_config(self.allocator, tab_style_bufs);
        var conf = std.ArrayList(u8).init(self.allocator);
        defer conf.deinit();
        root.write_config_to_writer(Style, tab_style, conf.writer()) catch {};
        tui.reset_drag_context();
        try self.create_editor();
        try command.executeName("open_scratch_buffer", command.fmt(.{
            file_name[0 .. file_name.len - ".json".len],
            conf.items,
            "conf",
        }));
        if (self.get_active_buffer()) |buffer| buffer.mark_not_ephemeral();
    }
<<<<<<< HEAD
    pub const open_tabs_style_config_meta: Meta = .{ .description = "Edit tab styles configuration file" };
=======
    pub const open_tabs_style_config_meta: Meta = .{ .description = "Edit tab style" };
>>>>>>> 4b348046

    pub fn create_scratch_buffer(self: *Self, ctx: Ctx) Result {
        const args = try ctx.args.clone(self.allocator);
        defer self.allocator.free(args.buf);
        tui.reset_drag_context();
        try self.create_editor();
        try command.executeName("open_scratch_buffer", .{ .args = args });
        tui.need_render();
    }
    pub const create_scratch_buffer_meta: Meta = .{ .arguments = &.{ .string, .string, .string } };

    pub fn create_new_file(self: *Self, _: Ctx) Result {
        var n: usize = 1;
        var found_unique = false;
        var name = std.ArrayList(u8).init(self.allocator);
        defer name.deinit();
        while (!found_unique) {
            name.clearRetainingCapacity();
            try name.writer().print("Untitled-{d}", .{n});
            if (self.buffer_manager.get_buffer_for_file(name.items)) |_| {
                n += 1;
            } else {
                found_unique = true;
            }
        }
        try command.executeName("create_scratch_buffer", command.fmt(.{name.items}));
        if (tp.env.get().str("language").len == 0)
            try command.executeName("change_file_type", .{});
    }
<<<<<<< HEAD
    pub const create_new_file_meta: Meta = .{ .description = "Create: New File…" };
=======
    pub const create_new_file_meta: Meta = .{ .description = "New file" };
>>>>>>> 4b348046

    pub fn delete_buffer(self: *Self, ctx: Ctx) Result {
        var file_path: []const u8 = undefined;
        if (!(ctx.args.match(.{tp.extract(&file_path)}) catch false))
            return error.InvalidDeleteBufferArgument;
        const buffer = self.buffer_manager.get_buffer_for_file(file_path) orelse return;
        if (buffer.is_dirty())
            return tp.exit("unsaved changes");
        if (self.get_active_editor()) |editor| if (editor.buffer == buffer)
            editor.close_file(.{}) catch |e| return e;
        _ = self.buffer_manager.delete_buffer(file_path);
        const logger = log.logger("buffer");
        defer logger.deinit();
        logger.print("deleted buffer {s}", .{file_path});
        tui.need_render();
    }
    pub const delete_buffer_meta: Meta = .{ .arguments = &.{.string} };

    pub fn close_buffer(self: *Self, ctx: Ctx) Result {
        var file_path: []const u8 = undefined;
        if (!(ctx.args.match(.{tp.extract(&file_path)}) catch false))
            return error.InvalidDeleteBufferArgument;
        const buffer = self.buffer_manager.get_buffer_for_file(file_path) orelse return;
        if (buffer.is_dirty())
            return tp.exit("unsaved changes");
        if (self.get_active_editor()) |editor| if (editor.buffer == buffer) {
            editor.close_file(.{}) catch |e| return e;
            return;
        };
        _ = self.buffer_manager.close_buffer(buffer);
        tui.need_render();
    }
    pub const close_buffer_meta: Meta = .{ .arguments = &.{.string} };

    pub fn restore_session(self: *Self, _: Ctx) Result {
        if (tp.env.get().str("project").len == 0) {
            try open_project_cwd(self, .{});
        }
        try self.create_editor();
        try self.read_restore_info();
        tui.need_render();
    }
    pub const restore_session_meta: Meta = .{};

    pub fn toggle_panel(self: *Self, _: Ctx) Result {
        if (self.is_panel_view_showing(logview))
            try self.toggle_panel_view(logview, false)
        else if (self.is_panel_view_showing(info_view))
            try self.toggle_panel_view(info_view, false)
        else if (self.is_panel_view_showing(filelist_view))
            try self.toggle_panel_view(filelist_view, false)
        else if (self.is_panel_view_showing(input_view))
            try self.toggle_panel_view(input_view, false)
        else
            try self.toggle_panel_view(logview, false);
    }
    pub const toggle_panel_meta: Meta = .{ .description = "Toggle panel" };

    pub fn toggle_logview(self: *Self, _: Ctx) Result {
        try self.toggle_panel_view(logview, false);
    }
    pub const toggle_logview_meta: Meta = .{};

    pub fn show_logview(self: *Self, _: Ctx) Result {
        try self.toggle_panel_view(logview, true);
    }
    pub const show_logview_meta: Meta = .{ .description = "View log" };

    pub fn toggle_inputview(self: *Self, _: Ctx) Result {
        try self.toggle_panel_view(input_view, false);
    }
    pub const toggle_inputview_meta: Meta = .{ .description = "Toggle raw input log" };

    pub fn toggle_inspector_view(self: *Self, _: Ctx) Result {
        try self.toggle_panel_view(@import("inspector_view.zig"), false);
    }
    pub const toggle_inspector_view_meta: Meta = .{ .description = "Toggle inspector view" };

    pub fn show_inspector_view(self: *Self, _: Ctx) Result {
        try self.toggle_panel_view(@import("inspector_view.zig"), true);
    }
    pub const show_inspector_view_meta: Meta = .{};

    pub fn jump_back(self: *Self, _: Ctx) Result {
        try self.location_history_.back(location_jump);
    }
    pub const jump_back_meta: Meta = .{ .description = "Navigate back to previous history location" };

    pub fn jump_forward(self: *Self, _: Ctx) Result {
        try self.location_history_.forward(location_jump);
    }
    pub const jump_forward_meta: Meta = .{ .description = "Navigate forward to next history location" };

    pub fn show_home(self: *Self, _: Ctx) Result {
        return self.create_home();
    }
    pub const show_home_meta: Meta = .{};

    pub fn add_split(self: *Self, _: Ctx) Result {
        return self.create_home_split();
    }
    pub const add_split_meta: Meta = .{};

    pub fn gutter_mode_next(self: *Self, _: Ctx) Result {
        const config = tui.config_mut();
        const mode: ?@import("config").LineNumberMode = if (config.gutter_line_numbers_mode) |mode| switch (mode) {
            .absolute => .relative,
            .relative => .none,
            .none => null,
        } else .relative;

        config.gutter_line_numbers_mode = mode;
        try tui.save_config();
        if (self.widgets.get("editor_gutter")) |gutter_widget| {
            const gutter = gutter_widget.dynamic_cast(@import("editor_gutter.zig")) orelse return;
            gutter.mode = mode;
        }
    }
    pub const gutter_mode_next_meta: Meta = .{ .description = "Next gutter mode" };

    pub fn gutter_style_next(self: *Self, _: Ctx) Result {
        const config = tui.config_mut();
        config.gutter_line_numbers_style = switch (config.gutter_line_numbers_style) {
            .ascii => .digital,
            .digital => .subscript,
            .subscript => .superscript,
            .superscript => .ascii,
        };
        try tui.save_config();
        if (self.widgets.get("editor_gutter")) |gutter_widget| {
            const gutter = gutter_widget.dynamic_cast(@import("editor_gutter.zig")) orelse return;
            gutter.render_style = config.gutter_line_numbers_style;
        }
    }
    pub const gutter_style_next_meta: Meta = .{ .description = "Next line number style" };

    pub fn toggle_inline_diagnostics(_: *Self, _: Ctx) Result {
        const config = tui.config_mut();
        config.inline_diagnostics = !config.inline_diagnostics;
        try tui.save_config();
    }
    pub const toggle_inline_diagnostics_meta: Meta = .{ .description = "Toggle display of diagnostics inline" };

    pub fn goto_next_file_or_diagnostic(self: *Self, ctx: Ctx) Result {
        if (self.is_panel_view_showing(filelist_view)) {
            switch (self.file_list_type) {
                .diagnostics => try command.executeName("goto_next_diagnostic", ctx),
                else => try command.executeName("goto_next_file", ctx),
            }
        } else {
            try command.executeName("goto_next_diagnostic", ctx);
        }
    }
    pub const goto_next_file_or_diagnostic_meta: Meta = .{ .description = "Navigate to next file or diagnostic location" };

    pub fn goto_prev_file_or_diagnostic(self: *Self, ctx: Ctx) Result {
        if (self.is_panel_view_showing(filelist_view)) {
            switch (self.file_list_type) {
                .diagnostics => try command.executeName("goto_prev_diagnostic", ctx),
                else => try command.executeName("goto_prev_file", ctx),
            }
        } else {
            try command.executeName("goto_prev_diagnostic", ctx);
        }
    }
    pub const goto_prev_file_or_diagnostic_meta: Meta = .{ .description = "Navigate to previous file or diagnostic location" };

    pub fn add_diagnostic(self: *Self, ctx: Ctx) Result {
        var file_path: []const u8 = undefined;
        var source: []const u8 = undefined;
        var code: []const u8 = undefined;
        var message: []const u8 = undefined;
        var severity: i32 = 0;
        var sel: ed.Selection = .{};
        if (!try ctx.args.match(.{
            tp.extract(&file_path),
            tp.extract(&source),
            tp.extract(&code),
            tp.extract(&message),
            tp.extract(&severity),
            tp.extract(&sel.begin.row),
            tp.extract(&sel.begin.col),
            tp.extract(&sel.end.row),
            tp.extract(&sel.end.col),
        })) return error.InvalidAddDiagnosticArgument;
        file_path = project_manager.normalize_file_path(file_path);
        if (self.get_active_editor()) |editor| if (std.mem.eql(u8, file_path, editor.file_path orelse ""))
            try editor.add_diagnostic(file_path, source, code, message, severity, sel)
        else
            try self.add_find_in_files_result(
                .diagnostics,
                file_path,
                sel.begin.row + 1,
                sel.begin.col,
                sel.end.row + 1,
                sel.end.col,
                message,
                ed.Diagnostic.to_severity(severity),
            );
    }
    pub const add_diagnostic_meta: Meta = .{ .arguments = &.{ .string, .string, .string, .string, .integer, .integer, .integer, .integer, .integer } };

    pub fn rename_symbol_item(self: *Self, ctx: Ctx) Result {
        const editor = self.get_active_editor() orelse return;
        // because the incoming message is an array of Renames, we manuallly
        // parse instead of using ctx.args.match() which doesn't seem to return
        // the parsed length needed to correctly advance iter.
        var iter = ctx.args.buf;
        var len = try cbor.decodeArrayHeader(&iter);
        var first = true;
        while (len != 0) : (len -= 1) {
            if (try cbor.decodeArrayHeader(&iter) != 7) return error.InvalidRenameSymbolItemArgument;
            var file_path: []const u8 = undefined;
            if (!try cbor.matchString(&iter, &file_path)) return error.MissingArgument;
            var sel: ed.Selection = .{};
            if (!try cbor.matchInt(usize, &iter, &sel.begin.row)) return error.MissingArgument;
            if (!try cbor.matchInt(usize, &iter, &sel.begin.col)) return error.MissingArgument;
            if (!try cbor.matchInt(usize, &iter, &sel.end.row)) return error.MissingArgument;
            if (!try cbor.matchInt(usize, &iter, &sel.end.col)) return error.MissingArgument;
            var new_text: []const u8 = undefined;
            if (!try cbor.matchString(&iter, &new_text)) return error.MissingArgument;
            var line_text: []const u8 = undefined;
            if (!try cbor.matchString(&iter, &line_text)) return error.MissingArgument;

            file_path = project_manager.normalize_file_path(file_path);
            if (std.mem.eql(u8, file_path, editor.file_path orelse "")) {
                if (len == 1 and sel.begin.row == 0 and sel.begin.col == 0 and sel.end.row > 0) //probably a full file edit
                    return editor.add_cursors_from_content_diff(new_text);
                try editor.add_cursor_from_selection(sel, if (first) .cancel else .push);
                first = false;
            } else {
                try self.add_find_in_files_result(
                    .references,
                    file_path,
                    sel.begin.row + 1,
                    sel.begin.col,
                    sel.end.row + 1,
                    sel.end.col,
                    line_text,
                    .Information,
                );
            }
        }
    }
    pub const rename_symbol_item_meta: Meta = .{ .arguments = &.{.array} };
    pub const rename_symbol_item_elem_meta: Meta = .{ .arguments = &.{ .string, .integer, .integer, .integer, .integer, .string } };

    pub fn clear_diagnostics(self: *Self, ctx: Ctx) Result {
        var file_path: []const u8 = undefined;
        if (!try ctx.args.match(.{tp.extract(&file_path)})) return error.InvalidClearDiagnosticsArgument;
        file_path = project_manager.normalize_file_path(file_path);
        if (self.get_active_editor()) |editor| if (std.mem.eql(u8, file_path, editor.file_path orelse ""))
            editor.clear_diagnostics();

        self.clear_find_in_files_results(.diagnostics);
        if (self.file_list_type == .diagnostics and self.is_panel_view_showing(filelist_view))
            try self.toggle_panel_view(filelist_view, false);
    }
    pub const clear_diagnostics_meta: Meta = .{ .arguments = &.{.string} };

    pub fn show_diagnostics(self: *Self, _: Ctx) Result {
        const editor = self.get_active_editor() orelse return;
        self.clear_find_in_files_results(.diagnostics);
        for (editor.diagnostics.items) |diagnostic| {
            try self.add_find_in_files_result(
                .diagnostics,
                editor.file_path orelse "",
                diagnostic.sel.begin.row + 1,
                diagnostic.sel.begin.col,
                diagnostic.sel.end.row + 1,
                diagnostic.sel.end.col,
                diagnostic.message,
                ed.Diagnostic.to_severity(diagnostic.severity),
            );
        }
    }
    pub const show_diagnostics_meta: Meta = .{ .description = "Show diagnostics panel" };

    pub fn open_previous_file(self: *Self, _: Ctx) Result {
        self.show_file_async(self.get_next_mru_buffer() orelse return error.Stop);
    }
    pub const open_previous_file_meta: Meta = .{ .description = "Open the previous file" };

    pub fn system_paste(self: *Self, _: Ctx) Result {
        if (builtin.os.tag == .windows) {
            const text = try @import("renderer").request_windows_clipboard(self.allocator);
            defer self.allocator.free(text);
            return command.executeName("paste", command.fmt(.{text})) catch {};
        }
        tui.rdr().request_system_clipboard();
    }
    pub const system_paste_meta: Meta = .{ .description = "Paste from system clipboard" };

    pub fn find_in_files_query(self: *Self, ctx: Ctx) Result {
        var query: []const u8 = undefined;
        if (!try ctx.args.match(.{tp.extract(&query)})) return error.InvalidFindInFilesQueryArgument;
        const logger = log.logger("find");
        defer logger.deinit();
        logger.print("finding files...", .{});
        const find_f = ripgrep.find_in_files;
        if (std.mem.indexOfScalar(u8, query, '\n')) |_| return;
        var rg = try find_f(self.allocator, query, "FIF");
        defer rg.deinit();
        self.find_in_files_state = .init;
    }
    pub const find_in_files_query_meta: Meta = .{ .arguments = &.{.string} };

    pub fn shell_execute_log(self: *Self, ctx: Ctx) Result {
        if (!try ctx.args.match(.{ tp.string, tp.more }))
            return error.InvalidShellArgument;
        const cmd = ctx.args;
        try shell.execute(self.allocator, cmd, .{
            .out = shell.log_handler,
            .err = shell.log_err_handler,
            .exit = shell.log_exit_err_handler,
        });
    }
    pub const shell_execute_log_meta: Meta = .{ .arguments = &.{.string} };

    pub fn shell_execute_insert(self: *Self, ctx: Ctx) Result {
        if (!try ctx.args.match(.{ tp.string, tp.more }))
            return error.InvalidShellArgument;
        const cmd = ctx.args;
        const handlers = struct {
            fn out(_: usize, parent: tp.pid_ref, _: []const u8, output: []const u8) void {
                var pos: usize = 0;
                var nl_count: usize = 0;
                while (std.mem.indexOfScalarPos(u8, output, pos, '\n')) |next| {
                    pos = next + 1;
                    nl_count += 1;
                }
                const output_ = if (nl_count == 1 and output[output.len - 1] == '\n')
                    if (output.len > 2 and output[output.len - 2] == '\r')
                        output[0 .. output.len - 2]
                    else
                        output[0 .. output.len - 1]
                else
                    output;
                parent.send(.{ "cmd", "insert_chars", .{output_} }) catch {};
            }
        };
        try shell.execute(self.allocator, cmd, .{ .out = handlers.out });
    }
    pub const shell_execute_insert_meta: Meta = .{ .arguments = &.{.string} };

    pub fn shell_execute_stream(self: *Self, ctx: Ctx) Result {
        if (!try ctx.args.match(.{ tp.string, tp.more }))
            return error.InvalidShellArgument;
        const cmd = ctx.args;
        const handlers = struct {
            fn out(buffer_ref: usize, parent: tp.pid_ref, _: []const u8, output: []const u8) void {
                parent.send(.{ "cmd", "shell_execute_stream_output", .{ buffer_ref, output } }) catch {};
            }
            fn exit(buffer_ref: usize, parent: tp.pid_ref, arg0: []const u8, err_msg: []const u8, exit_code: i64) void {
                var buf: [256]u8 = undefined;
                var stream = std.io.fixedBufferStream(&buf);
                const writer = stream.writer();
                if (exit_code > 0) {
                    writer.print("\n'{s}' terminated {s} exitcode: {d}\n", .{ arg0, err_msg, exit_code }) catch {};
                } else {
                    writer.print("\n'{s}' exited\n", .{arg0}) catch {};
                }
                parent.send(.{ "cmd", "shell_execute_stream_output", .{ buffer_ref, stream.getWritten() } }) catch {};
                parent.send(.{ "cmd", "shell_execute_stream_output_complete", .{buffer_ref} }) catch {};
            }
        };
        const editor = self.get_active_editor() orelse return error.Stop;
        const buffer = editor.buffer orelse return error.Stop;
        const buffer_ref = self.buffer_manager.buffer_to_ref(buffer);
        try shell.execute(self.allocator, cmd, .{ .context = buffer_ref, .out = handlers.out, .err = handlers.out, .exit = handlers.exit });
    }
    pub const shell_execute_stream_meta: Meta = .{ .arguments = &.{.string} };

    pub fn shell_execute_stream_output(self: *Self, ctx: Ctx) Result {
        var buffer_ref: usize = 0;
        var output: []const u8 = undefined;
        if (!try ctx.args.match(.{ tp.extract(&buffer_ref), tp.extract(&output) }))
            return error.InvalidShellOutputArgument;
        const buffer = self.buffer_manager.buffer_from_ref(buffer_ref) orelse return;
        if (self.get_active_editor()) |editor| if (editor.buffer) |eb| if (eb == buffer) {
            editor.smart_buffer_append(command.fmt(.{output})) catch {};
            tui.need_render();
            return;
        };
        var cursor: Buffer.Cursor = .{};
        const metrics = self.plane.metrics(1);
        cursor.move_buffer_end(buffer.root, metrics);
        var root_ = buffer.root;
        _, _, root_ = try root_.insert_chars(cursor.row, cursor.col, output, self.allocator, metrics);
        buffer.store_undo(&[_]u8{}) catch {};
        buffer.update(root_);
        tui.need_render();
    }
    pub const shell_execute_stream_output_meta: Meta = .{ .arguments = &.{ .integer, .string } };

    pub fn shell_execute_stream_output_complete(self: *Self, ctx: Ctx) Result {
        var buffer_ref: usize = 0;
        if (!try ctx.args.match(.{tp.extract(&buffer_ref)}))
            return error.InvalidShellOutputCompleteArgument;
        const buffer = self.buffer_manager.buffer_from_ref(buffer_ref) orelse return;
        if (self.get_active_editor()) |editor| if (editor.buffer) |eb| if (eb == buffer) {
            editor.forced_mark_clean(.{}) catch {};
            return;
        };
        buffer.mark_clean();
        tui.need_render();
    }
    pub const shell_execute_stream_output_complete_meta: Meta = .{ .arguments = &.{ .integer, .string } };

    pub fn adjust_fontsize(_: *Self, ctx: Ctx) Result {
        var amount: f32 = undefined;
        if (!try ctx.args.match(.{tp.extract(&amount)}))
            return error.InvalidArgument;
        if (build_options.gui)
            tui.rdr().adjust_fontsize(amount);
    }
    pub const adjust_fontsize_meta: Meta = .{ .arguments = &.{.float} };

    pub fn set_fontsize(_: *Self, ctx: Ctx) Result {
        var fontsize: f32 = undefined;
        if (!try ctx.args.match(.{tp.extract(&fontsize)}))
            return error.InvalidArgument;
        if (build_options.gui)
            tui.rdr().set_fontsize(fontsize);
    }
    pub const set_fontsize_meta: Meta = .{ .arguments = &.{.float} };

    pub fn reset_fontsize(_: *Self, _: Ctx) Result {
        if (build_options.gui)
            tui.rdr().reset_fontsize();
    }
    pub const reset_fontsize_meta: Meta = .{ .description = "Reset font to configured size" };

    pub fn set_fontface(_: *Self, ctx: Ctx) Result {
        var fontface: []const u8 = undefined;
        if (!try ctx.args.match(.{tp.extract(&fontface)}))
            return error.InvalidArgument;
        if (build_options.gui)
            tui.rdr().set_fontface(fontface);
    }
    pub const set_fontface_meta: Meta = .{ .arguments = &.{.float} };

    pub fn reset_fontface(_: *Self, _: Ctx) Result {
        if (build_options.gui)
            tui.rdr().reset_fontface();
    }
    pub const reset_fontface_meta: Meta = .{ .description = "Reset font to configured face" };

    pub fn next_tab(self: *Self, _: Ctx) Result {
        _ = try self.widgets_widget.msg(.{"next_tab"});
    }
    pub const next_tab_meta: Meta = .{ .description = "Switch to next tab" };

    pub fn previous_tab(self: *Self, _: Ctx) Result {
        _ = try self.widgets_widget.msg(.{"previous_tab"});
    }
    pub const previous_tab_meta: Meta = .{ .description = "Switch to previous tab" };
};

pub fn handle_editor_event(self: *Self, _: tp.pid_ref, m: tp.message) tp.result {
    const editor = self.get_active_editor() orelse return;
    var sel: ed.Selection = undefined;

    if (try m.match(.{ "E", "location", tp.more }))
        return self.location_update(m);

    if (try m.match(.{ "E", "close" })) {
        if (self.get_next_mru_buffer()) |file_path|
            self.show_file_async(file_path)
        else
            self.show_home_async();
        self.active_editor = null;
        return;
    }

    if (try m.match(.{ "E", "sel", tp.more })) {
        if (try m.match(.{ tp.any, tp.any, "none" }))
            return self.clear_auto_find(editor);
        if (try m.match(.{ tp.any, tp.any, tp.extract(&sel.begin.row), tp.extract(&sel.begin.col), tp.extract(&sel.end.row), tp.extract(&sel.end.col) })) {
            sel.normalize();
            if (sel.end.row - sel.begin.row > ed.max_match_lines)
                return self.clear_auto_find(editor);
            const text = editor.get_selection(sel, self.allocator) catch return self.clear_auto_find(editor);
            if (text.len == 0)
                return self.clear_auto_find(editor);
            if (!self.is_last_match_text(text)) {
                tp.self_pid().send(.{ "cmd", "find_query", .{text} }) catch return;
            }
        }
        return;
    }
}

pub fn location_update(self: *Self, m: tp.message) tp.result {
    var row: usize = 0;
    var col: usize = 0;
    const file_path = self.get_active_file_path() orelse return;
    const ephemeral = if (self.get_active_buffer()) |buffer| buffer.is_ephemeral() else false;

    if (try m.match(.{ tp.any, tp.any, tp.any, tp.extract(&row), tp.extract(&col) })) {
        if (row == 0 and col == 0) return;
        project_manager.update_mru(file_path, row, col, ephemeral) catch {};
        return self.location_history_.update(file_path, .{ .row = row + 1, .col = col + 1 }, null);
    }

    var sel: location_history.Selection = .{};
    if (try m.match(.{ tp.any, tp.any, tp.any, tp.extract(&row), tp.extract(&col), tp.extract(&sel.begin.row), tp.extract(&sel.begin.col), tp.extract(&sel.end.row), tp.extract(&sel.end.col) })) {
        project_manager.update_mru(file_path, row, col, ephemeral) catch {};
        return self.location_history_.update(file_path, .{ .row = row + 1, .col = col + 1 }, sel);
    }
}

fn location_jump(from: tp.pid_ref, file_path: []const u8, cursor: location_history.Cursor, selection: ?location_history.Selection) void {
    if (selection) |sel|
        from.send(.{ "cmd", "navigate", .{
            .file = file_path,
            .goto = .{ cursor.row, cursor.col, sel.begin.row, sel.begin.col, sel.end.row, sel.end.col },
        } }) catch return
    else
        from.send(.{ "cmd", "navigate", .{
            .file = file_path,
            .goto = .{ cursor.row, cursor.col },
        } }) catch return;
}

fn clear_auto_find(self: *Self, editor: *ed.Editor) void {
    editor.clear_matches();
    self.store_last_match_text(null);
}

fn is_last_match_text(self: *Self, text: []const u8) bool {
    const is = if (self.last_match_text) |old| std.mem.eql(u8, old, text) else false;
    self.store_last_match_text(text);
    return is;
}

fn store_last_match_text(self: *Self, text: ?[]const u8) void {
    if (self.last_match_text) |old|
        self.allocator.free(old);
    self.last_match_text = text;
}

pub fn get_active_editor(self: *Self) ?*ed.Editor {
    return self.editors.items[self.active_editor orelse return null];
}

pub fn get_active_file_path(self: *Self) ?[]const u8 {
    return if (self.get_active_editor()) |editor| editor.file_path orelse null else null;
}

pub fn get_active_buffer(self: *Self) ?*Buffer {
    return if (self.get_active_editor()) |editor| editor.buffer orelse null else null;
}

pub fn walk(self: *Self, ctx: *anyopaque, f: Widget.WalkFn, w: *Widget) bool {
    return self.floating_views.walk(ctx, f) or self.widgets.walk(ctx, f, &self.widgets_widget) or f(ctx, w);
}

fn add_editor(self: *Self, p: *ed.Editor) !void {
    try self.editors.resize(self.allocator, 1);
    self.editors.items[0] = p;
    self.active_editor = 0;
}

fn remove_editor(self: *Self, idx: usize) void {
    _ = idx;
    self.editors.clearRetainingCapacity();
    self.active_editor = null;
}

fn add_view(self: *Self, widget: Widget) !void {
    try self.views.add(widget);
}

fn delete_active_view(self: *Self) !void {
    const n = self.active_view orelse return;
    self.views.replace(n, try Widget.empty(self.allocator, self.plane, .dynamic));
}

fn replace_active_view(self: *Self, widget: Widget) !void {
    const n = self.active_view orelse return error.NotFound;
    self.remove_editor(0);
    self.views.replace(n, widget);
}

fn create_editor(self: *Self) !void {
    const frame = tracy.initZone(@src(), .{ .name = "create_editor" });
    defer frame.deinit();
    try self.delete_active_view();
    command.executeName("enter_mode_default", .{}) catch {};
    var editor_widget = try ed.create(self.allocator, self.plane, &self.buffer_manager);
    errdefer editor_widget.deinit(self.allocator);
    const editor = editor_widget.get("editor") orelse @panic("mainview editor not found");
    if (self.top_bar) |*bar| editor.subscribe(EventHandler.to_unowned(bar)) catch @panic("subscribe unsupported");
    if (self.bottom_bar) |*bar| editor.subscribe(EventHandler.to_unowned(bar)) catch @panic("subscribe unsupported");
    editor.subscribe(EventHandler.bind(self, handle_editor_event)) catch @panic("subscribe unsupported");
    try self.replace_active_view(editor_widget);
    if (editor.dynamic_cast(ed.EditorWidget)) |p|
        try self.add_editor(&p.editor);
    tui.resize();
}

fn toggle_logview_async(_: *Self) void {
    tp.self_pid().send(.{ "cmd", "toggle_logview" }) catch return;
}

fn toggle_inputview_async(_: *Self) void {
    tp.self_pid().send(.{ "cmd", "toggle_inputview" }) catch return;
}

fn show_file_async_and_free(self: *Self, file_path: []const u8) void {
    defer self.allocator.free(file_path);
    self.show_file_async(file_path);
}

fn show_file_async(_: *Self, file_path: []const u8) void {
    tp.self_pid().send(.{ "cmd", "navigate", .{ .file = file_path } }) catch return;
}

fn show_home_async(_: *Self) void {
    tp.self_pid().send(.{ "cmd", "show_home" }) catch return;
}

fn create_home(self: *Self) !void {
    tui.reset_drag_context();
    if (self.active_editor) |_| return;
    try self.delete_active_view();
    try self.replace_active_view(try home.create(self.allocator, Widget.to(self)));
    tui.resize();
}

fn create_home_split(self: *Self) !void {
    tui.reset_drag_context();
    try self.add_view(try home.create(self.allocator, Widget.to(self)));
    tui.resize();
}

pub fn write_restore_info(self: *Self) void {
    const editor = self.get_active_editor() orelse return;
    var sfa = std.heap.stackFallback(512, self.allocator);
    const a = sfa.get();
    var meta = std.ArrayList(u8).init(a);
    editor.write_state(meta.writer()) catch return;
    const file_name = root.get_restore_file_name() catch return;
    var file = std.fs.createFileAbsolute(file_name, .{ .truncate = true }) catch return;
    defer file.close();
    file.writeAll(meta.items) catch return;
}

fn read_restore_info(self: *Self) !void {
    const editor = self.get_active_editor() orelse return;
    const file_name = try root.get_restore_file_name();
    const file = try std.fs.cwd().openFile(file_name, .{ .mode = .read_only });
    defer file.close();
    const stat = try file.stat();
    var buf = try self.allocator.alloc(u8, @intCast(stat.size));
    defer self.allocator.free(buf);
    const size = try file.readAll(buf);
    try editor.extract_state(buf[0..size], .open_file);
}

fn get_next_mru_buffer(self: *Self) ?[]const u8 {
    const buffers = self.buffer_manager.list_most_recently_used(self.allocator) catch return null;
    defer self.allocator.free(buffers);
    const active_file_path = self.get_active_file_path();
    for (buffers) |buffer| {
        if (active_file_path) |fp| if (std.mem.eql(u8, fp, buffer.file_path))
            continue;
        if (buffer.hidden)
            continue;
        return buffer.file_path;
    }
    return null;
}

fn delete_all_buffers(self: *Self) void {
    self.buffer_manager.delete_all();
}

fn add_find_in_files_result(
    self: *Self,
    file_list_type: FileListType,
    path: []const u8,
    begin_line: usize,
    begin_pos: usize,
    end_line: usize,
    end_pos: usize,
    lines: []const u8,
    severity: ed.Diagnostic.Severity,
) tp.result {
    if (!self.is_panel_view_showing(filelist_view))
        _ = self.toggle_panel_view(filelist_view, false) catch |e| return tp.exit_error(e, @errorReturnTrace());
    const fl = self.get_panel_view(filelist_view) orelse @panic("filelist_view missing");
    if (self.file_list_type != file_list_type) {
        self.clear_find_in_files_results(self.file_list_type);
        self.file_list_type = file_list_type;
    } else switch (self.find_in_files_state) {
        .init, .done => {
            self.clear_find_in_files_results(self.file_list_type);
            self.file_list_type = file_list_type;
            self.find_in_files_state = .adding;
        },
        .adding => {},
    }
    fl.add_item(.{
        .path = path,
        .begin_line = @max(1, begin_line) - 1,
        .begin_pos = @max(1, begin_pos) - 1,
        .end_line = @max(1, end_line) - 1,
        .end_pos = @max(1, end_pos) - 1,
        .lines = lines,
        .severity = severity,
    }) catch |e| return tp.exit_error(e, @errorReturnTrace());
}

fn clear_find_in_files_results(self: *Self, file_list_type: FileListType) void {
    if (self.file_list_type != file_list_type) return;
    if (!self.is_panel_view_showing(filelist_view)) return;
    const fl = self.get_panel_view(filelist_view) orelse @panic("filelist_view missing");
    self.find_in_files_state = .done;
    self.file_list_type = file_list_type;
    fl.reset();
}

fn add_info_content(self: *Self, content: []const u8) tp.result {
    if (content.len == 0) return;
    if (!self.is_panel_view_showing(info_view))
        _ = self.toggle_panel_view(info_view, false) catch |e| return tp.exit_error(e, @errorReturnTrace());
    const info = self.get_panel_view(info_view) orelse @panic("info_view missing");
    info.set_content(content) catch |e| return tp.exit_error(e, @errorReturnTrace());
    tui.need_render();
}<|MERGE_RESOLUTION|>--- conflicted
+++ resolved
@@ -240,11 +240,7 @@
         try self.check_all_not_dirty();
         try tp.self_pid().send("quit");
     }
-<<<<<<< HEAD
-    pub const quit_meta: Meta = .{ .description = "Quit (exit) Flow Control" };
-=======
-    pub const quit_meta = .{ .description = "Quit" };
->>>>>>> 4b348046
+    pub const quit_meta: Meta = .{ .description = "Quit" };
 
     pub fn quit_without_saving(_: *Self, _: Ctx) Result {
         try tp.self_pid().send("quit");
@@ -403,31 +399,19 @@
         try command.executeName("open_scratch_buffer", command.fmt(.{ "version", root.version_info, "diff" }));
         tui.need_render();
     }
-<<<<<<< HEAD
-    pub const open_version_info_meta: Meta = .{ .description = "Show build version information" };
-=======
-    pub const open_version_info_meta = .{ .description = "Version" };
->>>>>>> 4b348046
+    pub const open_version_info_meta: Meta = .{ .description = "Version" };
 
     pub fn open_config(_: *Self, _: Ctx) Result {
         const file_name = try root.get_config_file_name(@import("config"));
         try tp.self_pid().send(.{ "cmd", "navigate", .{ .file = file_name[0 .. file_name.len - 5] } });
     }
-<<<<<<< HEAD
-    pub const open_config_meta: Meta = .{ .description = "Edit configuration file" };
-=======
-    pub const open_config_meta = .{ .description = "Edit configuration" };
->>>>>>> 4b348046
+    pub const open_config_meta: Meta = .{ .description = "Edit configuration" };
 
     pub fn open_gui_config(_: *Self, _: Ctx) Result {
         const file_name = try root.get_config_file_name(@import("gui_config"));
         try tp.self_pid().send(.{ "cmd", "navigate", .{ .file = file_name[0 .. file_name.len - ".json".len] } });
     }
-<<<<<<< HEAD
-    pub const open_gui_config_meta: Meta = .{ .description = "Edit gui configuration file" };
-=======
-    pub const open_gui_config_meta = .{ .description = "Edit gui configuration" };
->>>>>>> 4b348046
+    pub const open_gui_config_meta: Meta = .{ .description = "Edit gui configuration" };
 
     pub fn open_tabs_style_config(self: *Self, _: Ctx) Result {
         const Style = @import("status/tabs.zig").Style;
@@ -449,11 +433,7 @@
         }));
         if (self.get_active_buffer()) |buffer| buffer.mark_not_ephemeral();
     }
-<<<<<<< HEAD
-    pub const open_tabs_style_config_meta: Meta = .{ .description = "Edit tab styles configuration file" };
-=======
     pub const open_tabs_style_config_meta: Meta = .{ .description = "Edit tab style" };
->>>>>>> 4b348046
 
     pub fn create_scratch_buffer(self: *Self, ctx: Ctx) Result {
         const args = try ctx.args.clone(self.allocator);
@@ -483,11 +463,7 @@
         if (tp.env.get().str("language").len == 0)
             try command.executeName("change_file_type", .{});
     }
-<<<<<<< HEAD
-    pub const create_new_file_meta: Meta = .{ .description = "Create: New File…" };
-=======
     pub const create_new_file_meta: Meta = .{ .description = "New file" };
->>>>>>> 4b348046
 
     pub fn delete_buffer(self: *Self, ctx: Ctx) Result {
         var file_path: []const u8 = undefined;
