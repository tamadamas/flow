--- conflicted
+++ resolved
@@ -170,12 +170,8 @@
         "line_numbers": "absolute",
         "cursor": "beam",
         "press": [
-<<<<<<< HEAD
-            ["jk", "enter_mode", "normal"],
-            ["<Esc>", ["move_left_vim"], ["enter_mode", "normal"]],
-=======
+
             ["<Esc>", "enter_mode", "normal"],
->>>>>>> b009d1a2
             ["<Del>", "delete_forward"],
             ["<BS>", "delete_backward"],
             ["<CR>", "smart_insert_line"],
