--- conflicted
+++ resolved
@@ -18,13 +18,8 @@
             .hash = "1220220dbc7fe91c1c54438193ca765cebbcb7d58f35cdcaee404a9d2245a42a4362",
         },
         .thespian = .{
-<<<<<<< HEAD
-            .url = "https://github.com/neurocyte/thespian/archive/eb9b8a3dcfbd15e95195951fab0505c337927f39.tar.gz",
-            .hash = "1220caa6ad6a0fa724c5ee13b45add9e87c57d44fd91c7731f659470f88359e1cb64",
-=======
-            .url = "https://github.com/neurocyte/thespian/archive/9ca04ddfc715e0f7d29d3f6b39269ad9bf174230.tar.gz",
-            .hash = "1220b05b5949454bf155a802d5034c060431b8bf59f9d4d2d5241397e9fd201d78d9",
->>>>>>> 53e724f2
+            .url = "https://github.com/neurocyte/thespian/archive/a3f0f5b089534a29f146768345eb32428f59f521.tar.gz",
+            .hash = "1220839522cd1d8b19c62488127f763a202c69b0ad629666280724902c23f10bd29f",
         },
         .themes = .{
             .url = "https://github.com/neurocyte/flow-themes/releases/download/master-618a7801d3383049adfe18cc09f5f5086c66995f/flow-themes.tar.gz",
